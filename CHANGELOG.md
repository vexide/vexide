# Changelog

All notable changes to this project will be documented in this file.

The format is based on [Keep a Changelog](https://keepachangelog.com/en/1.0.0/),
and this project adheres to [Semantic Versioning](https://semver.org/spec/v2.0.0.html).

<!--
Before releasing:

- change versions in Cargo.toml
- change Unreleased to the version number
- create new Unreleased section
- update links at the end of the document
- add "New Contributors" section if there were any first-time contributors

### New Contributors

- @new-contributor made their first contribution in #11!
-->

## [Unreleased]

### Added

- Added a self-modifying memory patcher to `vexide_startup` that applies patches over the current program. This will be paired with `cargo-v5` changes to allow for much faster uploading.

### Fixed

- Fixed error handling for encoder port numbers. (#264)
- Fixed error handling for rangefinder port numbers. (#268)
- Fixed an internal issue regarding units with `Motor::set_position`.
- Fixed `File::seek` seeking to the wrong position when using `SeekFrom::End` with a negative offset. (#267)
- Fixed a rare issue with IMU calibration timing out at the start of some programs. (#275)
- Recursive panics (panics that occur *within* `vexide_panic`'s handler) will now immediately abort rather than potentially causing a stack overflow. (#275)

### Changed

- Renamed `Once::is_complete` to `Once::is_completed` for consistency with the standard library. (#257) (**Breaking Change**)
- All `Position` methods are now usable in `const` context. (#254)
<<<<<<< HEAD
- Replaced `vexide_core::allocator::init_heap` with `vexide_core::allocator::claim`, which allows claiming uninitialized memory spans as heap space.
=======
- The `Nul`, `InvalidLine`, and `InvalidColumn` `ControllerError` variants have been removed. These errors now cause panics. (#266) (**Breaking Change**)
- `DisplayError` has been removed and `Display::draw_buffer` now panics when given a buffer of invalid size. (#266) (**Breaking Change**)
- The `InvalidId` and `InvalidIdInCode` `AiVisionError` variants have been removed. These errors now cause panics. (#266) (**Breaking Change**)
- `VisionError::InvalidId` has been removed. Invalid signature IDs given to `VisionSensor` will now cause panics. (#266) (**Breaking Change**)
>>>>>>> b3b7f02d

### Removed

### New Contributors

## [0.5.1]

### Added

### Fixed

- Fixed docs.rs build by updating to `vex-sdk` 0.26.0. No functional changes from 0.5.0.

### Changed

### Removed

### New Contributors

## [0.5.0]

### Added

- You can now detect controller release occurrences with `ButtonState::is_now_released`.
- Added support for 5.5W motors with a new constructor (`Motor::new_exp`) and four new getters (`Motor::max_voltage`, `Motor::motor_type`, `Motor::is_v5`, and `Motor::is_exp`) for `Motor`. (#167)
- Added support for the V5 Workcell Electromagnet smart device. (#176)
- The conditions upon which functions return errors are now documented. (#155).
- Implemented the `Copy` trait for `BannerTheme`.
- Added a getter that retrieves a `Controller`'s identifier. (#189)
- Added support for controllers in `DynamicPeripherals`. (#196)
- Added the ability to return Smart Ports, ADI ports, the display, and controllers to `DynamicPeripherals`. (#196)
- Added a `SmartDevice::UPDATE_INTERVAL` constant for all devices, representing the amount of time between data updates from a given device. (#199) (**Breaking Change**)
- Added a `toggle` method to `AdiDigitalOut` to toggle between level outputs (210).
- Added the `OpticalSensor::GESTURE_UPDATE_INTERVAL` (50mS) constant (#211).
- Added a `toggle` method to `AdiDigitalOut` to toggle between level outputs.
- Added a `SerialPort::set_baud_rate` method for the adjusting baudrate of a generic serial smartport after initialization. (#217)
- Added fields containing relevant failure information to several error types (#221) (**Breaking Change**)
- Added support for the power button in the `Controller` API. (#231) (**Breaking Change**)
- Added implementations of `Mul<i64>` and `Div<i64>` for `Position`, allowing
  for opaque scaling (#230)
- Added panic hook support comparable to the Rust standard library through `vexide::panic::set_hook` and `vexide::panic::take_hook` (#234)
- Added support for legacy ADI servos through the `AdiServo` API. (#241)
- Added support for the V5 AI Vision Sensor (#58)
- Added FOV constants to the Vision Sensor (#58)
- Added missing `Send` and `Sync` `impl`s for RwLock. (#239)
- Added the `Proportional` font family and support for fractional font scaling. (#248) (**Breaking Change**)
- Added `AdiDigitalOut::with_initial_state` to set the initial state of a digital output while creating it (#246)
- Added `Display::draw_text` to write `Text` to a `Display`. (#247)
- Added support for the legacy Yaw Rate Gyroscope through the `AdiGyroscope` struct. (#236)
- Added support for reading/writing to the Brain's SDCard slot using the `vexide::core::fs` module. (#22)

### Fixed

- `AdiAddrLed::set_pixel` will now correctly return an error if the device's ADI expander is disconnected. (#155)
- The `dbg!();` now works as expected when no arguments are supplied to it. (#175)
- `Motor::velocity` now correctly returns the estimated velocity instead of target velocity. (#184) (**Breaking Change**)
- Removed useless generics from `AdiAddrLed::new`. (#197) (**Breaking Change**)
- IMU calibration timeouts should no longer appear when the IMU is in working condition. (#212)
- Fixed an issue preventing ADI updates in fast loops. (#210)
- `Motor::status` can now actually return the `MotorStatus::BUSY` flag. (#211)
- Fixed a memory leak on every `RadioLink` construction. (#220)
- Fixed a panic in `RadioLink::open` that would occur if a program using a VEXlink radio was ran twice. (#243)
- Fixed a bug with IMU reset offsets being applied incorrectly. (#242)

### Changed

- Controller state is now returned all at once to reduce error checking. (#152) (**Breaking Change**)
- Controller bumper naming scheme has been changed from `<left/right>_trigger_<1/2>` to `button_<r/l><1/2>`. (#204) (**Breaking Change**)
- `Button::was_pressed` has been renamed to `ButtonState::is_now_pressed`.
- `battery::capacity` now returns from 0.0-1.0 rather than 0-100.
- `battery::voltage` is now returned in volts rather than millivolts.
- `battery::current` is now returned in amps rather than milliamps.
- Changed the incorrect return types of `AdiSolenoid::is_open` and `AdiSolenoid::is_closed` from `LogicLevel` to `bool`. (#164) (**Breaking Change**)
- Renamed `Motor::MAX_VOLTAGE` to `Motor::V5_MAX_VOLTAGE` and added `Motor::EXP_MAX_VOLTAGE`. (#167) (**Breaking Change**)
- Moved the ability to convert Smart devices to `SmartPorts` out of the `SmartDevice` trait and into the devices themselves. (#171) (**Breaking Change**)
- Renamed `SmartDeviceType::Magnet` to `SmartDeviceType::Electromagnet`. (#176) (**Breaking Change**)
- Getters and constructors will now create warnings when their return values are not used. (#155)
- Renamed `OpticalSensor::rgb` to `OpticalSensor::color` and `OpticalSensor::raw` to `OpticalSensor::raw_color` (#179) (**Breaking Change**).
- Made the following functions infallible: `AdiAccelerometer::sensitivity`, `AdiAccelerometer::max_acceleration`, `AdiPotentiometer::potentiometer_type`, `AdiPotentiometer::max_angle`, `Motor::target`, and `RotationSensor::direction`. (#182) (**Breaking Change**)
- `OpticalSensor::led_brightness` now returns a number from `0.0` - `1.0` rather than a number from `1` - `100`. (#155) (**Breaking Change**)
- Renamed `Motor::update_profiled_velocity` to `Motor::set_profiled_velocity`. (#155) (**Breaking Change**)
- `Mutex` is now `?Sized`, matching the behavior of the standard library. (#202) (**Breaking Change**)
- Switched to the [`rgb`](https://crates.io/crates/rgb) for color storage. `vexide::devices::color` is now `vexide::devices::rgb` which re-exports the `Rgb` type. (#201) (**Breaking Change**)
- Renamed `AddrledError::Adi` to `AddrledError::Port`. (#203) (**Breaking Change**)
- Renamed `GpsImu::set_data_rate` to `GpsImu::set_data_interval`. (#199) (**Breaking Change**)
- Renamed `InertialSensor::set_data_rate` to `InertialSensor::set_data_interval`. (#199) (**Breaking Change**)
- Renamed `Motor::DATA_WRITE_INTERVAL` to `Motor::WRITE_INTERVAL`. (#199) (**Breaking Change**)
- Renamed `InertialSensor::accel` to `InertialSensor::acceleration` (#213) (**Breaking Change**)
- Renamed `GpsImu::accel` to `GpsImu::acceleration` (#211) (**Breaking Change**)
- `SerialPort::read_byte` now takes `&mut self`. (#215) (**Breaking Change**)
- `OpticalSensor::last_gesture` now returns an `Option<Gesture>` if no gesture was detected. (#215) (**Breaking Change**)
- The `time` field on `Gesture` is now returned as an instance of `SmartDeviceTimestamp`. (#215) (**Breaking Change**)
- `Gesture` and `GestureDirection` no longer implements `Default`. (#215) (**Breaking Change**)
- Renamed `vexide::devices::geometry` to `vexide::devices::math`. (#218) (**Breaking Change**)
- Replaced the custom `Point2` type with `mint`'s `Point2` type for better interop. (#218) (**Breaking Change**)
- `SmartPort::device_type` now returns an `Option<SmartDeviceType>` which returns `None` if no device is connected or configured to a port. (#219) (**Breaking Change**)
- Renamed the `LinkError::NonTerminatingNul` and `ControllerError::NonTerminatingNul` variants to simply `Nul` and added a source error. (#220) (**Breaking Change**)
- Made `ControllerScreen` methods and `Controller::rumble` asynchronous and added synchronous `try_<action>` variants. (#222) (**Breaking Change**)
- Renamed `ControllerScreen::MAX_LINE_LENGTH` to `ControllerScreen::MAX_COLUMNS`. (#222) (**Breaking Change**)
- Refactored `InertialCalibrateFuture` to an opaque wrapper over the internal state machine. (#225) (**Breaking Change**)
- `GpsSensor::new` is now infallible and no longer returns a `Result`. (#240) (**Breaking Change**)
- `RadioLink::new` can now only fail on `NulError` and will not bail if a radio is disconnected. (#240) (**Breaking Change**)
- `RadioLink::unread_bytes` can now return a `LinkError::ReadError`. (#243)
- `RadioLink::is_linked` is now infallible. (#243) (**Breaking Change**)

### Removed

- Removed `Motor::DATA_READ_INTERVAL`. Use `Motor::UPDATE_INTERVAL` instead. (#199) (**Breaking Change**)
- Removed `InertialSensor::CALIBRATION_TIMEOUT` and replaced it with the `InertialSensor::CALIBRATION_START_TIMEOUT` and `InertialSensor::CALIBRATION_START_TIMEOUT` constants. (#212) (**Breaking Change**)
- `AdiDigitalOut::level` now reads the actual reported level value from VEXos, and thus now returns a `Result`. (#210) (**Breaking Change**)
- Removed the defunct `usd` module from `vexide::devices`. (#198) (**Breaking Change**)
- Removed `AdiSolenoid`. Use `AdiDigitalOut` instead. (#210) (**Breaking Change**)
- Removed the deprecated `ZERO_POSITION` and `ZERO_VELOCITY` `Motor` status flags. (#211) (**Breaking Change**)
- `GestureDirection::None` has been removed, as `OpticalSensor::next_gesture` now returns an `Option<Gesture>`. (#215) (**Breaking Change**)
- `GestureDirection` no longer has a `From` conversion for `u32`. (#215) (**Breaking Change**)
- Removed the `nalgebra` feature. All math types should natively support nalgebra conversions without any additional features. (#218) (**Breaking Change**)
- Removed `SmartDeviceType::None`. `SmartPort::device_type` now returns an `Option<SmartDeviceType>` which serves the same purpose. (#219) (**Breaking Change**)
- Removed `Position`-to-`Position` `Mul`/`Div` ops, as they were mathematically unsound. Prefer using `Position`-to-scalar operations for this. (#237) (**Breaking Change**)
- Removed `LinkError::Nul`. (#240) (**Breaking Change**)
- Removed `LinkError::Port`, because it was broken. VEXlink will no longer perform port validation. (#243) (**Breaking Change**)
- Removed the `TextSize` enum. Use the associated constants on the new `FontSize` struct instead. (#248) (**Breaking Change**)

### New Contributors

@zabackary made their first contribution in #164!

## [0.4.2]

### Added

### Fixed

- Fixed an issue related to the calling convention of vex-sdk functions causing docs.rs api reference build failures. (#165)

### Changed

### Removed

### New Contributors

## [0.4.1]

### Added

### Fixed

- Updated to vex-sdk 0.21.0, fixing ABI incompatibilities between the VEXos calling convention and the hard-float ABI introduced in vexide 0.4.0. This should fix broken functions that pass floats to the SDK. (#156)

### Changed

### Removed

### New Contributors

## [0.4.0]

### Added

- Added support for the V5 GPS Sensor (#79)
- Added support for custom banner themes configurable through the `vexide::main` macro (#127)

### Fixed

- Fixed an issue where the distance sensor relative_size returned a u32 when it can be negative. (#116)
- Fixed an issue preventing the `Screen::draw_buffer` function from working properly. (#128)
- Fixed an issue where panic messages would not be displayed even when the `display_panics` feature was enabled if the screens render mode was set to `DoubleBuffered`. (#134)
- `GpsImu` should now validate on the correct port. (#141)

### Changed

- Refactored the distance sensor API. All readings from the sensor are now read at once in a `object` method that can be possibly `None` if no object was detected. (#122) (**Breaking Change**)
- Adjusted distance sensor status code errors to be more clear.
- Overhauled the design of the startup banner.
- Adjusted distance sensor error names. (#113) (**Breaking Change**)
- Renamed `SmartDevice::port_index` and `SmartPort::index` to `SmartDevice::port_number` and `SmartPort::port_number`. (#121) (**Breaking Change**)
- Renamed `AdiDevice::port_index` and `AdiPort::index` to `AdiDevice::port_number` and `AdiDevice::port_number`. (#121) (**Breaking Change**)
- `SmartPort::device_type` now no longer returns a `Result`. (#121) (**Breaking Change**)
- Updated the names of certain misspelled `enum` variants, constants, and fields. (#132) (**Breaking Change**)
- Marks many futures as `#[must_use]` to warn when futures are created without `await`ing them. (#112)
- Renamed `Screen` and its associated structs to `Display`. (#138) (**Breaking Change**)
- Changes the banner attribute syntax in the `vexide::main` macro. (#127) (**Breaking Change**)
- Controller joystick axis getters now return `f64` instead of `f32`. (#133) (**Breaking Change**)
- Fixed an issue where the async executor would block indefinetly on the first program run after a Brain reboot (#139)
- Removed the `critical_section` module from `vexide_core`, since vexide doesn't use interrupts and it can potentially break VEXos operations. (#144) (**Breaking Change**)
- Switched to a hard-float libm build with up to 6 times faster floating point operations. (#145)

### Removed

### New Contributors

## [0.3.0]

### Added

- The startup banner and code signature may now be configured using parameters passed to `vexide::main`. (#102)
- Added the ``ProgramOwner``, ``ProgramType``, and ``ProgramFlags`` types for code signature configuration. (#76)
- Created new ``force_rust_libm`` feature to force the use of a slower, 100% Rust, libm implementation. This is useful for building on WASM. (#106)
- Optimized floating point math operations available through the `Float` extension trait. (#77)
- Added text metrics getters to the `Text` widget. (#83)
- Added alignment support for the `Text` widget. (#85)
- `CompetitonBuilder` functions can now return a `ControlFlow` in order to explicitly end execution. (#89)
- `Point2` can now be converted to mint when using the `nalgebra` feature. (#91)

### Fixed

- Fixed a typo in some conditional compilation for the `smart_leds_trait` and `embedded_graphics` features that prevented them from being enabled.
- Peripherals can now be mutated in the main function (#75)
- Panic messages now output over serial even on `display_panics` feature.

### Changed

- Updated ``vex-sdk`` to version 0.17.0. (#76)
- Renamed ``ColdHeader`` to ``CodeSignature``. (#76) (**Breaking Change**)
- Renamed the entrypoint symbol from ``_entry`` to ``_start``. (#76) (**Breaking Change**)
- Renamed ``__stack_start`` and ``__stack_end`` symbols to ``__stack_top`` and ``__stack_bottom`` respectively. (#76) (**Breaking Change**)
- Renamed the ``.cold_magic`` section to ``.code_signature``. (#76) (**Breaking Change**)
- Made fields on screen widgets public. (#81)
- Renamed `Competition` to `CompetitionRuntime`, `CompetitionRobotExt` to `CompetitionExt`, and `CompetitionRobot` to `Competition`. (#87) (**Breaking Change**)
- Removed the `Error` associated type from the `Competition` trait and made all methods infallible. (#87) (**Breaking Change**)

### Removed

- The `no-banner` feature has been removed from `vexide-startup` and must now be toggled through the `vexide:main` attribute. (#102) (**Breaking Change**)
- Removed the useless ``__rodata_start`` and ``__rodata_end`` symbols.
- Support for `vexide-math` has been dropped. (#78) (**Breaking Change**)

### New Contributors

## [0.2.1]

### Added

### Fixed

- Fixed debug builds causing data aborts. (#67)

### Changed

### Removed

### New Contributors

## [0.2.0]

### Added

- Added `TICKS_PER_ROTATION` constant to `AdiEncoder` for use with `Position`.

### Fixed

- Removed unintentional re-exports from `vexide-core` program module. (**Breaking Change**)
- Fixed vision panicking after getting garbage data from vex-sdk.
- Corrected incorrect axis getters in the `Controller` API.

### Changed

### Removed

### New Contributors

[unreleased]: https://github.com/vexide/vexide/compare/v0.5.1...HEAD
[0.2.0]: https://github.com/vexide/vexide/compare/v0.1.0...v0.2.0
[0.2.1]: https://github.com/vexide/vexide/compare/v0.2.0...v0.2.1
[0.3.0]: https://github.com/vexide/vexide/compare/v0.2.1...v0.3.0
[0.4.0]: https://github.com/vexide/vexide/compare/v0.3.0...v0.4.0
[0.4.1]: https://github.com/vexide/vexide/compare/v0.4.0...v0.4.1
[0.4.2]: https://github.com/vexide/vexide/compare/v0.4.1...v0.4.2
[0.5.0]: https://github.com/vexide/vexide/compare/v0.4.2...v0.5.0
[0.5.1]: https://github.com/vexide/vexide/compare/v0.5.0...v0.5.1<|MERGE_RESOLUTION|>--- conflicted
+++ resolved
@@ -38,14 +38,11 @@
 
 - Renamed `Once::is_complete` to `Once::is_completed` for consistency with the standard library. (#257) (**Breaking Change**)
 - All `Position` methods are now usable in `const` context. (#254)
-<<<<<<< HEAD
 - Replaced `vexide_core::allocator::init_heap` with `vexide_core::allocator::claim`, which allows claiming uninitialized memory spans as heap space.
-=======
 - The `Nul`, `InvalidLine`, and `InvalidColumn` `ControllerError` variants have been removed. These errors now cause panics. (#266) (**Breaking Change**)
 - `DisplayError` has been removed and `Display::draw_buffer` now panics when given a buffer of invalid size. (#266) (**Breaking Change**)
 - The `InvalidId` and `InvalidIdInCode` `AiVisionError` variants have been removed. These errors now cause panics. (#266) (**Breaking Change**)
 - `VisionError::InvalidId` has been removed. Invalid signature IDs given to `VisionSensor` will now cause panics. (#266) (**Breaking Change**)
->>>>>>> b3b7f02d
 
 ### Removed
 
