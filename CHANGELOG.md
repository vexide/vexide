--- conflicted
+++ resolved
@@ -31,18 +31,13 @@
 
 ### Changed
 
-<<<<<<< HEAD
 - Overhauled the design of the startup banner.
-- `DistanceSensor::distance` now returns an `Option` that will be `None` if the sensor is out of range.
-- Adjusted distance sensor status code errors to be more clear.
-=======
 - `DistanceSensor::distance` now returns an `Option` that will be `None` if the sensor is out of range. (#113) (**Breaking Change**)
 - Adjusted distance sensor error names. (#113) (**Breaking Change**)
 - Renamed `SmartDevice::port_index` and `SmartPort::index` to `SmartDevice::port_number` and `SmartPort::port_number`. (#121) (**Breaking Change**)
 - Renamed `AdiDevice::port_index` and `AdiPort::index` to `AdiDevice::port_number` and `AdiDevice::port_number`. (#121) (**Breaking Change**)
 - `SmartPort::device_type` now no longer returns a `Result`. (#121) (**Breaking Change**)
 - Marks many futures as `#[must_use]` to warn when futures are created without `await`ing them. (#112)
->>>>>>> 5fba1df9
 
 ### Removed
 
