# Changelog

All notable changes to this project will be documented in this file.

The format is based on [Keep a Changelog](https://keepachangelog.com/en/1.0.0/),
and this project adheres to [Semantic Versioning](https://semver.org/spec/v2.0.0.html).

<!--
Before releasing:

- change versions in Cargo.toml
- change Unreleased to the version number
- create new Unreleased section
- update links at the end of the document
- add "New Contributors" section if there were any first-time contributors
- copy and paste the following sections to the top

## [Unreleased]

### Added

### Fixed

### Changed

### Removed

### New Contributors

- @new-contributor made their first contribution in #11!
-->

## [Unreleased]

### Added

- Added support for custom encoders with different resolutions when using `AdiEncoder`. (#328) (**Breaking Change**)
- Added the `AdiOpticalEncoder` for simplifying the creation of VEX optical encoders with the new `AdiEncoder` API. (#328) (**Breaking Change**)
- Added `Position::ZERO` constant. (#328)
- Added the ability to create/convert `Position` instances to/from gradians. (#328)
- Added several missing derived trait implementations for many device error types. (#331)
- Added support for task-local data storage using the new `task_local!` macro. This is closely modeled after `thread_local!`s in the standard library. (#333)
- Added several link sections required for C interop (#338)

### Fixed

- Fixed an issue with `Metadata::len` using the wrong condition. (#314)
- Fixed backwards assertion logic causing a panic in `AiVision::color` and `AiVision::set_color`. (#316)
- `vexide::startup::startup` no longer handles banner printing and no longer takes arguments. If you wish to print a banner without using `#[vexide::main]`, consider using `vexide::startup::banner::print` instead. (#313) (**Breaking Change**)
- Symbols within the internal implementation of the patcher's `memcpy` will no longer clash with some libc compiler intrinsics. This should only matter if are linking to C libraries. (#314)
- Fixed a signature validation problem in the original `VisionSensor`. (#319)
- Fixed `AdiDigital*::is_low` improperly returning `is_high` (#324)
- The `__eh_frame_hdr_end` symbol, related to backtrace capturing, is now correctly set to the end of the `.eh_frame_hdr` section. (#338)

### Changed

- If a custom panic hook causes a panic itself, its error message will now be reported using the default panic hook instead of causing the program to abort. (#346)
- Renamed `File::tell` to `File::stream_position`, made Public and Infaliable. (#314)
- The `Position` type now stores encoder positions as a floating-point number rather than a fixed-point number. (#328) (**Breaking Change**)
- The `AdiGyro::yaw` returns an `f64` rather than a `Position` now to match the behavior of `InertialSensor` and friends. (#328) (**Breaking Change**)
- Renamed `RotationSensor::set_computation_interval` to `RotationSensor::set_data_interval`. (#329) (**Breaking Change**)
<<<<<<< HEAD
- Reordered exception handling link sections to live next to other read-only data. (#338)
- The BSS (uninitialized data) link section is no longer included in binary outputs to improve upload speeds. (#338)
- Placing data in a link section which isn't included in vexide's linker script is now a hard error. (#338) (**Breaking Change**)
- Some symbols related to exception handling are now removed from the final output if they are left unused. (#338)

=======
- Moved the `_boot` routine to a naked function. (#337)
>>>>>>> f382c096

### Removed

- Removed `stride` from `Display::draw_buffer`, fixing a buffer size validation error. If you wish to specify the stride, use `vex-sdk` directly instead. (#323) (**Breaking change**)

### New Contributors

- GLS <<contact@glstudios.org>> made their first contribution in #314!
- @fibonacci61 made their first contribution in #333!

## [0.7.0]

### Added

- Added the `FsString` `PathBuf` types as mutable and owned equivalents to `FsStr` and `Path`. (#296)
- Added `read_dir`, `ReadDir`, and `DirEntry` to `vexide_core::fs` for directory reading support. (#296)
- Implemented `PartialOrd` for `Version`. (#288)
- Added `RadioLink::INTERNAL_BUFFER_SIZE` constant. (#293)
- `AiVisionSensor` is now re-exported through `vexide::devices`. (#302)
- Added a new `GpsSensor::set_offset` method that allows reconfiguring the GPS sensor's physical offset after creation. (#302)
- Added the `vexide::program::abort` method to match `std::process::abort`. Unlike `vexide::program::exit`, `abort` attempts to terminate the program as immediately as possible without doing any cleanup to the serial buffer. (#309)
- Added `Deref` implementation back to `LazyLock`, which will panic if lazy initialization is performed recursively. (#310)
- Added `DerefMut` implementation and `force_mut` functionto `LazyLock`. (#310)
- Added `Once::try_call_once` which will return an error if called from within itself rather than returning a future. (#310)

### Fixed

- Added a missing `Drop` implementation to `File` that will close and flush the file descriptor. (#295)
- Fixed an issue where printing large amounts of data to `Stdout` without ticking the executor would immediately exit the program. (#296)
- `StdoutRaw::flush` now flushes the outgoing serial buffer (#296)
- Fixed an issue with `AdiEncoder` potentially configuring the wrong port. (#301)
- Fixed flipped assert logic when writing to the controller screen. (#300)

### Changed

- `Controller::battery_capacity` now returns a float from 0.0 to 1.0 instead of an i32. (#286) (**Breaking Change**)
- `RadioLink::open` now panics if `id` is not a valid `CStr` rather than returning a `Result`. (#293) (**Breaking Change**)
- `SerialPort::open` now returns a `Future` that must be awaited before opening the port. (#293) (**Breaking Change**)
- Renamed `vexide::async_runtime` module to `vexide::runtime`. (#305) (**Breaking Change**)
- The `vexide::async_runtime::task` module is now a top-level `vexide::task` module. (#305) (**Breaking Change**)
- Merged `vexide::core::time` and `vexide::async_runtime::time` into a single `vexide::time` module. (#305) (**Breaking Change**)
- Moved `vexide::core` modules to the top-level `vexide` crate. For example, `vexide::core::fs` is now `vexide::fs`. (#305) (**Breaking Change**)
- `InertialSensor::calibrate`, `AdiGyroscope::calibrate`, `DynamicPeripherals` methods, `OpenOptions` methods, and `Text::align` are now callable in `const fn` context. (#308)
- `vexide::allocator` is no longer cfg-gated to `target_vendor = "vex"`. (#307)
- Refactored the GPS Sensor API to provide all functionality through a single struct. (#302) (**Breaking Change**)
- Renamed `LazyLock::get` back to `LazyLock::force`. (#310) (**Breaking Change**)
- The default `talc` allocator can now be removed by disabling the `allocator` feature, which is enabled by default. (#311) (**Breaking Change**)

### Removed

- Removed `SerialError::Port`. `SerialPort` methods can no longer return `PortError`. (#293) (**Breaking Change**)
- Removed the `vexide::macro` module. (#305) (**Breaking Change**)
- Removed the `vexide::core` module in favor of top-level modules of the `vexide` crate. (#305) (**Breaking Change**)
- Removed the `GpsImu` struct. This functionality is now provided entirely through `GpsSensor`. (#302) (**Breaking Change**)

### New Contributors

## [0.6.1]

### Added

### Fixed

- Fixed docs.rs build failures.
- Fixed outdated dependencies of vexide-graphics.

### Changed

### Removed

### New Contributors

## [0.6.0]

### Added

- Added functions to get VEXos version and uptime. (#278)
- Added a self-modifying memory patcher to `vexide_startup` that applies patches over the current program. This will be paired with `cargo-v5` changes to allow for much faster uploading.

### Fixed

- Fixed error handling for encoder port numbers. (#264)
- Fixed error handling for rangefinder port numbers. (#268)
- Fixed an internal issue regarding units with `Motor::set_position`.
- Fixed `File::seek` seeking to the wrong position when using `SeekFrom::End` with a negative offset. (#267)
- Fixed a rare issue with IMU calibration timing out at the start of some programs. (#275, #279)
- Recursive panics (panics that occur *within* `vexide_panic`'s handler) will now immediately abort rather than potentially causing a stack overflow. (#275)

### Changed

- Renamed `Once::is_complete` to `Once::is_completed` for consistency with the standard library. (#257) (**Breaking Change**)
- All `Position` methods are now usable in `const` context. (#254)
- Two-wire ADI devices (`AdiEncoder` and `AdiRangeFinder`) now take their ports as separate arguments instead of a tuple. (#271) (**Breaking Change**)
- `AdiEncoder` and `AdiRangeFinder` will now panic if invalid port pairings are passed rather than return a `Result`. (#271) (**Breaking Change**)
- `AdiDevice` is now const-generic over the number of ports used by the device. (#271) (**Breaking Change**)
- Replaced `AdiDevice::port_number` with `AdiDevice::port_numbers`. (#271) (**Breaking Change**)

### Removed

- Replaced `vexide_core::allocator::init_heap` with `vexide_core::allocator::claim`, which allows claiming uninitialized memory spans as heap space.
- The `Nul`, `InvalidLine`, and `InvalidColumn` `ControllerError` variants have been removed. These errors now cause panics. (#266) (**Breaking Change**)
- `DisplayError` has been removed and `Display::draw_buffer` now panics when given a buffer of invalid size. (#266) (**Breaking Change**)
- The `InvalidId` and `InvalidIdInCode` `AiVisionError` variants have been removed. These errors now cause panics. (#266) (**Breaking Change**)
- `VisionError::InvalidId` has been removed. Invalid signature IDs given to `VisionSensor` will now cause panics. (#266) (**Breaking Change**)
- The `lock` functions on `Stdin` and `Stdout` are now async. (#265) (**Breaking Change**)
- `Stdin` and `Stdout` instances can no longer be instantiated using struct initialization syntax. Prefer using `stdin()`/`stdout()`. (#281) (**Breaking Change**)

### Removed

- Removed the `Deref` implementation and `force` method on `LazyLock` to prevent deadlocks. use the async `LazyLock::get` instead. (#265) (**Breaking Change**)
- Removed the `Read` and `Write` implementations on `Stdin` and `Stdout` respectively to prevent deadlocks. (#265) (**Breaking Change**)
- Removed `EncoderError` and `RangeFinderError`. The respective devices now just return `PortError`. (#271) (**Breaking Change**)

### New Contributors

- @Saylar27 made their first contribution in #279!
- @ion908 made their first contribution in #278!

## [0.5.1]

### Added

### Fixed

- Fixed docs.rs build by updating to `vex-sdk` 0.26.0. No functional changes from 0.5.0.

### Changed

### Removed

### New Contributors

## [0.5.0]

### Added

- You can now detect controller release occurrences with `ButtonState::is_now_released`.
- Added support for 5.5W motors with a new constructor (`Motor::new_exp`) and four new getters (`Motor::max_voltage`, `Motor::motor_type`, `Motor::is_v5`, and `Motor::is_exp`) for `Motor`. (#167)
- Added support for the V5 Workcell Electromagnet smart device. (#176)
- The conditions upon which functions return errors are now documented. (#155).
- Implemented the `Copy` trait for `BannerTheme`.
- Added a getter that retrieves a `Controller`'s identifier. (#189)
- Added support for controllers in `DynamicPeripherals`. (#196)
- Added the ability to return Smart Ports, ADI ports, the display, and controllers to `DynamicPeripherals`. (#196)
- Added a `SmartDevice::UPDATE_INTERVAL` constant for all devices, representing the amount of time between data updates from a given device. (#199) (**Breaking Change**)
- Added a `toggle` method to `AdiDigitalOut` to toggle between level outputs (210).
- Added the `OpticalSensor::GESTURE_UPDATE_INTERVAL` (50mS) constant (#211).
- Added a `toggle` method to `AdiDigitalOut` to toggle between level outputs.
- Added a `SerialPort::set_baud_rate` method for the adjusting baudrate of a generic serial smartport after initialization. (#217)
- Added fields containing relevant failure information to several error types (#221) (**Breaking Change**)
- Added support for the power button in the `Controller` API. (#231) (**Breaking Change**)
- Added implementations of `Mul<i64>` and `Div<i64>` for `Position`, allowing
  for opaque scaling (#230)
- Added panic hook support comparable to the Rust standard library through `vexide::panic::set_hook` and `vexide::panic::take_hook` (#234)
- Added support for legacy ADI servos through the `AdiServo` API. (#241)
- Added support for the V5 AI Vision Sensor (#58)
- Added FOV constants to the Vision Sensor (#58)
- Added missing `Send` and `Sync` `impl`s for RwLock. (#239)
- Added the `Proportional` font family and support for fractional font scaling. (#248) (**Breaking Change**)
- Added `AdiDigitalOut::with_initial_state` to set the initial state of a digital output while creating it (#246)
- Added `Display::draw_text` to write `Text` to a `Display`. (#247)
- Added support for the legacy Yaw Rate Gyroscope through the `AdiGyroscope` struct. (#236)
- Added support for reading/writing to the Brain's SDCard slot using the `vexide::core::fs` module. (#22)

### Fixed

- `AdiAddrLed::set_pixel` will now correctly return an error if the device's ADI expander is disconnected. (#155)
- The `dbg!();` now works as expected when no arguments are supplied to it. (#175)
- `Motor::velocity` now correctly returns the estimated velocity instead of target velocity. (#184) (**Breaking Change**)
- Removed useless generics from `AdiAddrLed::new`. (#197) (**Breaking Change**)
- IMU calibration timeouts should no longer appear when the IMU is in working condition. (#212)
- Fixed an issue preventing ADI updates in fast loops. (#210)
- `Motor::status` can now actually return the `MotorStatus::BUSY` flag. (#211)
- Fixed a memory leak on every `RadioLink` construction. (#220)
- Fixed a panic in `RadioLink::open` that would occur if a program using a VEXlink radio was ran twice. (#243)
- Fixed a bug with IMU reset offsets being applied incorrectly. (#242)

### Changed

- Controller state is now returned all at once to reduce error checking. (#152) (**Breaking Change**)
- Controller bumper naming scheme has been changed from `<left/right>_trigger_<1/2>` to `button_<r/l><1/2>`. (#204) (**Breaking Change**)
- `Button::was_pressed` has been renamed to `ButtonState::is_now_pressed`.
- `battery::capacity` now returns from 0.0-1.0 rather than 0-100.
- `battery::voltage` is now returned in volts rather than millivolts.
- `battery::current` is now returned in amps rather than milliamps.
- Changed the incorrect return types of `AdiSolenoid::is_open` and `AdiSolenoid::is_closed` from `LogicLevel` to `bool`. (#164) (**Breaking Change**)
- Renamed `Motor::MAX_VOLTAGE` to `Motor::V5_MAX_VOLTAGE` and added `Motor::EXP_MAX_VOLTAGE`. (#167) (**Breaking Change**)
- Moved the ability to convert Smart devices to `SmartPorts` out of the `SmartDevice` trait and into the devices themselves. (#171) (**Breaking Change**)
- Renamed `SmartDeviceType::Magnet` to `SmartDeviceType::Electromagnet`. (#176) (**Breaking Change**)
- Getters and constructors will now create warnings when their return values are not used. (#155)
- Renamed `OpticalSensor::rgb` to `OpticalSensor::color` and `OpticalSensor::raw` to `OpticalSensor::raw_color` (#179) (**Breaking Change**).
- Made the following functions infallible: `AdiAccelerometer::sensitivity`, `AdiAccelerometer::max_acceleration`, `AdiPotentiometer::potentiometer_type`, `AdiPotentiometer::max_angle`, `Motor::target`, and `RotationSensor::direction`. (#182) (**Breaking Change**)
- `OpticalSensor::led_brightness` now returns a number from `0.0` - `1.0` rather than a number from `1` - `100`. (#155) (**Breaking Change**)
- Renamed `Motor::update_profiled_velocity` to `Motor::set_profiled_velocity`. (#155) (**Breaking Change**)
- `Mutex` is now `?Sized`, matching the behavior of the standard library. (#202) (**Breaking Change**)
- Switched to the [`rgb`](https://crates.io/crates/rgb) for color storage. `vexide::devices::color` is now `vexide::devices::rgb` which re-exports the `Rgb` type. (#201) (**Breaking Change**)
- Renamed `AddrledError::Adi` to `AddrledError::Port`. (#203) (**Breaking Change**)
- Renamed `GpsImu::set_data_rate` to `GpsImu::set_data_interval`. (#199) (**Breaking Change**)
- Renamed `InertialSensor::set_data_rate` to `InertialSensor::set_data_interval`. (#199) (**Breaking Change**)
- Renamed `Motor::DATA_WRITE_INTERVAL` to `Motor::WRITE_INTERVAL`. (#199) (**Breaking Change**)
- Renamed `InertialSensor::accel` to `InertialSensor::acceleration` (#213) (**Breaking Change**)
- Renamed `GpsImu::accel` to `GpsImu::acceleration` (#211) (**Breaking Change**)
- `SerialPort::read_byte` now takes `&mut self`. (#215) (**Breaking Change**)
- `OpticalSensor::last_gesture` now returns an `Option<Gesture>` if no gesture was detected. (#215) (**Breaking Change**)
- The `time` field on `Gesture` is now returned as an instance of `SmartDeviceTimestamp`. (#215) (**Breaking Change**)
- `Gesture` and `GestureDirection` no longer implements `Default`. (#215) (**Breaking Change**)
- Renamed `vexide::devices::geometry` to `vexide::devices::math`. (#218) (**Breaking Change**)
- Replaced the custom `Point2` type with `mint`'s `Point2` type for better interop. (#218) (**Breaking Change**)
- `SmartPort::device_type` now returns an `Option<SmartDeviceType>` which returns `None` if no device is connected or configured to a port. (#219) (**Breaking Change**)
- Renamed the `LinkError::NonTerminatingNul` and `ControllerError::NonTerminatingNul` variants to simply `Nul` and added a source error. (#220) (**Breaking Change**)
- Made `ControllerScreen` methods and `Controller::rumble` asynchronous and added synchronous `try_<action>` variants. (#222) (**Breaking Change**)
- Renamed `ControllerScreen::MAX_LINE_LENGTH` to `ControllerScreen::MAX_COLUMNS`. (#222) (**Breaking Change**)
- Refactored `InertialCalibrateFuture` to an opaque wrapper over the internal state machine. (#225) (**Breaking Change**)
- `GpsSensor::new` is now infallible and no longer returns a `Result`. (#240) (**Breaking Change**)
- `RadioLink::new` can now only fail on `NulError` and will not bail if a radio is disconnected. (#240) (**Breaking Change**)
- `RadioLink::unread_bytes` can now return a `LinkError::ReadError`. (#243)
- `RadioLink::is_linked` is now infallible. (#243) (**Breaking Change**)

### Removed

- Removed `Motor::DATA_READ_INTERVAL`. Use `Motor::UPDATE_INTERVAL` instead. (#199) (**Breaking Change**)
- Removed `InertialSensor::CALIBRATION_TIMEOUT` and replaced it with the `InertialSensor::CALIBRATION_START_TIMEOUT` and `InertialSensor::CALIBRATION_START_TIMEOUT` constants. (#212) (**Breaking Change**)
- `AdiDigitalOut::level` now reads the actual reported level value from VEXos, and thus now returns a `Result`. (#210) (**Breaking Change**)
- Removed the defunct `usd` module from `vexide::devices`. (#198) (**Breaking Change**)
- Removed `AdiSolenoid`. Use `AdiDigitalOut` instead. (#210) (**Breaking Change**)
- Removed the deprecated `ZERO_POSITION` and `ZERO_VELOCITY` `Motor` status flags. (#211) (**Breaking Change**)
- `GestureDirection::None` has been removed, as `OpticalSensor::next_gesture` now returns an `Option<Gesture>`. (#215) (**Breaking Change**)
- `GestureDirection` no longer has a `From` conversion for `u32`. (#215) (**Breaking Change**)
- Removed the `nalgebra` feature. All math types should natively support nalgebra conversions without any additional features. (#218) (**Breaking Change**)
- Removed `SmartDeviceType::None`. `SmartPort::device_type` now returns an `Option<SmartDeviceType>` which serves the same purpose. (#219) (**Breaking Change**)
- Removed `Position`-to-`Position` `Mul`/`Div` ops, as they were mathematically unsound. Prefer using `Position`-to-scalar operations for this. (#237) (**Breaking Change**)
- Removed `LinkError::Nul`. (#240) (**Breaking Change**)
- Removed `LinkError::Port`, because it was broken. VEXlink will no longer perform port validation. (#243) (**Breaking Change**)
- Removed the `TextSize` enum. Use the associated constants on the new `FontSize` struct instead. (#248) (**Breaking Change**)

### New Contributors

@zabackary made their first contribution in #164!

## [0.4.2]

### Added

### Fixed

- Fixed an issue related to the calling convention of vex-sdk functions causing docs.rs api reference build failures. (#165)

### Changed

### Removed

### New Contributors

## [0.4.1]

### Added

### Fixed

- Updated to vex-sdk 0.21.0, fixing ABI incompatibilities between the VEXos calling convention and the hard-float ABI introduced in vexide 0.4.0. This should fix broken functions that pass floats to the SDK. (#156)

### Changed

### Removed

### New Contributors

## [0.4.0]

### Added

- Added support for the V5 GPS Sensor (#79)
- Added support for custom banner themes configurable through the `vexide::main` macro (#127)

### Fixed

- Fixed an issue where the distance sensor relative_size returned a u32 when it can be negative. (#116)
- Fixed an issue preventing the `Screen::draw_buffer` function from working properly. (#128)
- Fixed an issue where panic messages would not be displayed even when the `display_panics` feature was enabled if the screens render mode was set to `DoubleBuffered`. (#134)
- `GpsImu` should now validate on the correct port. (#141)

### Changed

- Refactored the distance sensor API. All readings from the sensor are now read at once in a `object` method that can be possibly `None` if no object was detected. (#122) (**Breaking Change**)
- Adjusted distance sensor status code errors to be more clear.
- Overhauled the design of the startup banner.
- Adjusted distance sensor error names. (#113) (**Breaking Change**)
- Renamed `SmartDevice::port_index` and `SmartPort::index` to `SmartDevice::port_number` and `SmartPort::port_number`. (#121) (**Breaking Change**)
- Renamed `AdiDevice::port_index` and `AdiPort::index` to `AdiDevice::port_number` and `AdiDevice::port_number`. (#121) (**Breaking Change**)
- `SmartPort::device_type` now no longer returns a `Result`. (#121) (**Breaking Change**)
- Updated the names of certain misspelled `enum` variants, constants, and fields. (#132) (**Breaking Change**)
- Marks many futures as `#[must_use]` to warn when futures are created without `await`ing them. (#112)
- Renamed `Screen` and its associated structs to `Display`. (#138) (**Breaking Change**)
- Changes the banner attribute syntax in the `vexide::main` macro. (#127) (**Breaking Change**)
- Controller joystick axis getters now return `f64` instead of `f32`. (#133) (**Breaking Change**)
- Fixed an issue where the async executor would block indefinetly on the first program run after a Brain reboot (#139)
- Removed the `critical_section` module from `vexide_core`, since vexide doesn't use interrupts and it can potentially break VEXos operations. (#144) (**Breaking Change**)
- Switched to a hard-float libm build with up to 6 times faster floating point operations. (#145)

### Removed

### New Contributors

## [0.3.0]

### Added

- The startup banner and code signature may now be configured using parameters passed to `vexide::main`. (#102)
- Added the ``ProgramOwner``, ``ProgramType``, and ``ProgramFlags`` types for code signature configuration. (#76)
- Created new ``force_rust_libm`` feature to force the use of a slower, 100% Rust, libm implementation. This is useful for building on WASM. (#106)
- Optimized floating point math operations available through the `Float` extension trait. (#77)
- Added text metrics getters to the `Text` widget. (#83)
- Added alignment support for the `Text` widget. (#85)
- `CompetitonBuilder` functions can now return a `ControlFlow` in order to explicitly end execution. (#89)
- `Point2` can now be converted to mint when using the `nalgebra` feature. (#91)

### Fixed

- Fixed a typo in some conditional compilation for the `smart_leds_trait` and `embedded_graphics` features that prevented them from being enabled.
- Peripherals can now be mutated in the main function (#75)
- Panic messages now output over serial even on `display_panics` feature.

### Changed

- Updated ``vex-sdk`` to version 0.17.0. (#76)
- Renamed ``ColdHeader`` to ``CodeSignature``. (#76) (**Breaking Change**)
- Renamed the entrypoint symbol from ``_entry`` to ``_start``. (#76) (**Breaking Change**)
- Renamed ``__stack_start`` and ``__stack_end`` symbols to ``__stack_top`` and ``__stack_bottom`` respectively. (#76) (**Breaking Change**)
- Renamed the ``.cold_magic`` section to ``.code_signature``. (#76) (**Breaking Change**)
- Made fields on screen widgets public. (#81)
- Renamed `Competition` to `CompetitionRuntime`, `CompetitionRobotExt` to `CompetitionExt`, and `CompetitionRobot` to `Competition`. (#87) (**Breaking Change**)
- Removed the `Error` associated type from the `Competition` trait and made all methods infallible. (#87) (**Breaking Change**)

### Removed

- The `no-banner` feature has been removed from `vexide-startup` and must now be toggled through the `vexide:main` attribute. (#102) (**Breaking Change**)
- Removed the useless ``__rodata_start`` and ``__rodata_end`` symbols.
- Support for `vexide-math` has been dropped. (#78) (**Breaking Change**)
- Removed the `vexide-graphics` crate and associated features (containing embedded-graphics and slint drivers) from the main vexide crate due to licensing concerns. These drivers will be available as crates licensed separately from the main `vexide` project. (#297) (**Breaking Change**)

### New Contributors

## [0.2.1]

### Added

### Fixed

- Fixed debug builds causing data aborts. (#67)

### Changed

### Removed

### New Contributors

## [0.2.0]

### Added

- Added `TICKS_PER_ROTATION` constant to `AdiEncoder` for use with `Position`.

### Fixed

- Removed unintentional re-exports from `vexide-core` program module. (**Breaking Change**)
- Fixed vision panicking after getting garbage data from vex-sdk.
- Corrected incorrect axis getters in the `Controller` API.

### Changed

### Removed

### New Contributors

[unreleased]: https://github.com/vexide/vexide/compare/v0.7.0...HEAD
[0.2.0]: https://github.com/vexide/vexide/compare/v0.1.0...v0.2.0
[0.2.1]: https://github.com/vexide/vexide/compare/v0.2.0...v0.2.1
[0.3.0]: https://github.com/vexide/vexide/compare/v0.2.1...v0.3.0
[0.4.0]: https://github.com/vexide/vexide/compare/v0.3.0...v0.4.0
[0.4.1]: https://github.com/vexide/vexide/compare/v0.4.0...v0.4.1
[0.4.2]: https://github.com/vexide/vexide/compare/v0.4.1...v0.4.2
[0.5.0]: https://github.com/vexide/vexide/compare/v0.4.2...v0.5.0
[0.5.1]: https://github.com/vexide/vexide/compare/v0.5.0...v0.5.1
[0.6.0]: https://github.com/vexide/vexide/compare/v0.5.1...v0.6.0
[0.6.1]: https://github.com/vexide/vexide/compare/v0.6.0...v0.6.1
[0.7.0]: https://github.com/vexide/vexide/compare/v0.6.1...v0.7.0<|MERGE_RESOLUTION|>--- conflicted
+++ resolved
@@ -59,15 +59,11 @@
 - The `Position` type now stores encoder positions as a floating-point number rather than a fixed-point number. (#328) (**Breaking Change**)
 - The `AdiGyro::yaw` returns an `f64` rather than a `Position` now to match the behavior of `InertialSensor` and friends. (#328) (**Breaking Change**)
 - Renamed `RotationSensor::set_computation_interval` to `RotationSensor::set_data_interval`. (#329) (**Breaking Change**)
-<<<<<<< HEAD
+- Moved the `_boot` routine to a naked function. (#337)
 - Reordered exception handling link sections to live next to other read-only data. (#338)
 - The BSS (uninitialized data) link section is no longer included in binary outputs to improve upload speeds. (#338)
 - Placing data in a link section which isn't included in vexide's linker script is now a hard error. (#338) (**Breaking Change**)
 - Some symbols related to exception handling are now removed from the final output if they are left unused. (#338)
-
-=======
-- Moved the `_boot` routine to a naked function. (#337)
->>>>>>> f382c096
 
 ### Removed
 
