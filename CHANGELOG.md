# Changelog

All notable changes to this project will be documented in this file.

The format is based on [Keep a Changelog](https://keepachangelog.com/en/1.0.0/),
and this project adheres to [Semantic Versioning](https://semver.org/spec/v2.0.0.html).

<!--
Before releasing:

- change versions in Cargo.toml
- change Unreleased to the version number
- create new Unreleased section
- update links at the end of the document
- add "New Contributors" section if there were any first-time contributors
- copy and paste the following sections to the top

## [Unreleased]

### Added

### Fixed

### Changed

### Removed

### New Contributors

- @new-contributor made their first contribution in #11!
-->

## [Unreleased]

### Added

<<<<<<< HEAD
- Added support for custom encoders with different resolutions when using `AdiEncoder`. (#328) (**Breaking Change**)
- Added the `AdiOpticalEncoder` for simplifying the creation of VEX optical encoders with the new `AdiEncoder` API. (#328) (**Breaking Change**)
- Added `Position::ZERO` constant. (#328)
- Added the ability to create/convert `Position` instances to/from gradians. (#328)
=======
- Added several missing derived trait implementations for many device error types. (#331)
- Added support for task-local data storage using the new `task_local!` macro. This is closely modeled after `thread_local!`s in the standard library. (#333)
>>>>>>> 48356939

### Fixed

- Fixed an issue with `Metadata::len` using the wrong condition. (#314)
- Fixed backwards assertion logic causing a panic in `AiVision::color` and `AiVision::set_color`. (#316)
- `vexide::startup::startup` no longer handles banner printing and no longer takes arguments. If you wish to print a banner without using `#[vexide::main]`, consider using `vexide::startup::banner::print` instead. (#313) (**Breaking Change**)
- Symbols within the internal implementation of the patcher's `memcpy` will no longer clash with some libc compiler intrinsics. This should only matter if are linking to C libraries. (#314)
- Fixed a signature validation problem in the original `VisionSensor`. (#319)
- Fixed `AdiDigital*::is_low` improperly returning `is_high` (#324)

### Changed

- Renamed `File::tell` to `File::stream_position`, made Public and Infaliable. (#314)
<<<<<<< HEAD
- The `Position` type now stores encoder positions as a floating-point number rather than a fixed-point number. (#328) (**Breaking Change**)
- The `AdiGyro::yaw` returns an `f64` rather than a `Position` now to match the behavior of `InertialSensor` and friends. (#328) (**Breaking Change**)

=======
- Renamed `RotationSensor::set_computation_interval` to `RotationSensor::set_data_interval`. (#329) (**Breaking Change**)
>>>>>>> 48356939

### Removed

- Removed `stride` from `Display::draw_buffer`, fixing a buffer size validation error. If you wish to specify the stride, use `vex-sdk` directly instead. (#323) (**Breaking change**)

### New Contributors

- GLS <<contact@glstudios.org>> made their first contribution in #314!
- @fibonacci61 made their first contribution in #333!

## [0.7.0]

### Added

- Added the `FsString` `PathBuf` types as mutable and owned equivalents to `FsStr` and `Path`. (#296)
- Added `read_dir`, `ReadDir`, and `DirEntry` to `vexide_core::fs` for directory reading support. (#296)
- Implemented `PartialOrd` for `Version`. (#288)
- Added `RadioLink::INTERNAL_BUFFER_SIZE` constant. (#293)
- `AiVisionSensor` is now re-exported through `vexide::devices`. (#302)
- Added a new `GpsSensor::set_offset` method that allows reconfiguring the GPS sensor's physical offset after creation. (#302)
- Added the `vexide::program::abort` method to match `std::process::abort`. Unlike `vexide::program::exit`, `abort` attempts to terminate the program as immediately as possible without doing any cleanup to the serial buffer. (#309)
- Added `Deref` implementation back to `LazyLock`, which will panic if lazy initialization is performed recursively. (#310)
- Added `DerefMut` implementation and `force_mut` functionto `LazyLock`. (#310)
- Added `Once::try_call_once` which will return an error if called from within itself rather than returning a future. (#310)

### Fixed

- Added a missing `Drop` implementation to `File` that will close and flush the file descriptor. (#295)
- Fixed an issue where printing large amounts of data to `Stdout` without ticking the executor would immediately exit the program. (#296)
- `StdoutRaw::flush` now flushes the outgoing serial buffer (#296)
- Fixed an issue with `AdiEncoder` potentially configuring the wrong port. (#301)
- Fixed flipped assert logic when writing to the controller screen. (#300)

### Changed

- `Controller::battery_capacity` now returns a float from 0.0 to 1.0 instead of an i32. (#286) (**Breaking Change**)
- `RadioLink::open` now panics if `id` is not a valid `CStr` rather than returning a `Result`. (#293) (**Breaking Change**)
- `SerialPort::open` now returns a `Future` that must be awaited before opening the port. (#293) (**Breaking Change**)
- Renamed `vexide::async_runtime` module to `vexide::runtime`. (#305) (**Breaking Change**)
- The `vexide::async_runtime::task` module is now a top-level `vexide::task` module. (#305) (**Breaking Change**)
- Merged `vexide::core::time` and `vexide::async_runtime::time` into a single `vexide::time` module. (#305) (**Breaking Change**)
- Moved `vexide::core` modules to the top-level `vexide` crate. For example, `vexide::core::fs` is now `vexide::fs`. (#305) (**Breaking Change**)
- `InertialSensor::calibrate`, `AdiGyroscope::calibrate`, `DynamicPeripherals` methods, `OpenOptions` methods, and `Text::align` are now callable in `const fn` context. (#308)
- `vexide::allocator` is no longer cfg-gated to `target_vendor = "vex"`. (#307)
- Refactored the GPS Sensor API to provide all functionality through a single struct. (#302) (**Breaking Change**)
- Renamed `LazyLock::get` back to `LazyLock::force`. (#310) (**Breaking Change**)
- The default `talc` allocator can now be removed by disabling the `allocator` feature, which is enabled by default. (#311) (**Breaking Change**)

### Removed

- Removed `SerialError::Port`. `SerialPort` methods can no longer return `PortError`. (#293) (**Breaking Change**)
- Removed the `vexide::macro` module. (#305) (**Breaking Change**)
- Removed the `vexide::core` module in favor of top-level modules of the `vexide` crate. (#305) (**Breaking Change**)
- Removed the `GpsImu` struct. This functionality is now provided entirely through `GpsSensor`. (#302) (**Breaking Change**)

### New Contributors

## [0.6.1]

### Added

### Fixed

- Fixed docs.rs build failures.
- Fixed outdated dependencies of vexide-graphics.

### Changed

### Removed

### New Contributors

## [0.6.0]

### Added

- Added functions to get VEXos version and uptime. (#278)
- Added a self-modifying memory patcher to `vexide_startup` that applies patches over the current program. This will be paired with `cargo-v5` changes to allow for much faster uploading.

### Fixed

- Fixed error handling for encoder port numbers. (#264)
- Fixed error handling for rangefinder port numbers. (#268)
- Fixed an internal issue regarding units with `Motor::set_position`.
- Fixed `File::seek` seeking to the wrong position when using `SeekFrom::End` with a negative offset. (#267)
- Fixed a rare issue with IMU calibration timing out at the start of some programs. (#275, #279)
- Recursive panics (panics that occur *within* `vexide_panic`'s handler) will now immediately abort rather than potentially causing a stack overflow. (#275)

### Changed

- Renamed `Once::is_complete` to `Once::is_completed` for consistency with the standard library. (#257) (**Breaking Change**)
- All `Position` methods are now usable in `const` context. (#254)
- Two-wire ADI devices (`AdiEncoder` and `AdiRangeFinder`) now take their ports as separate arguments instead of a tuple. (#271) (**Breaking Change**)
- `AdiEncoder` and `AdiRangeFinder` will now panic if invalid port pairings are passed rather than return a `Result`. (#271) (**Breaking Change**)
- `AdiDevice` is now const-generic over the number of ports used by the device. (#271) (**Breaking Change**)
- Replaced `AdiDevice::port_number` with `AdiDevice::port_numbers`. (#271) (**Breaking Change**)

### Removed

- Replaced `vexide_core::allocator::init_heap` with `vexide_core::allocator::claim`, which allows claiming uninitialized memory spans as heap space.
- The `Nul`, `InvalidLine`, and `InvalidColumn` `ControllerError` variants have been removed. These errors now cause panics. (#266) (**Breaking Change**)
- `DisplayError` has been removed and `Display::draw_buffer` now panics when given a buffer of invalid size. (#266) (**Breaking Change**)
- The `InvalidId` and `InvalidIdInCode` `AiVisionError` variants have been removed. These errors now cause panics. (#266) (**Breaking Change**)
- `VisionError::InvalidId` has been removed. Invalid signature IDs given to `VisionSensor` will now cause panics. (#266) (**Breaking Change**)
- The `lock` functions on `Stdin` and `Stdout` are now async. (#265) (**Breaking Change**)
- `Stdin` and `Stdout` instances can no longer be instantiated using struct initialization syntax. Prefer using `stdin()`/`stdout()`. (#281) (**Breaking Change**)

### Removed

- Removed the `Deref` implementation and `force` method on `LazyLock` to prevent deadlocks. use the async `LazyLock::get` instead. (#265) (**Breaking Change**)
- Removed the `Read` and `Write` implementations on `Stdin` and `Stdout` respectively to prevent deadlocks. (#265) (**Breaking Change**)
- Removed `EncoderError` and `RangeFinderError`. The respective devices now just return `PortError`. (#271) (**Breaking Change**)

### New Contributors

- @Saylar27 made their first contribution in #279!
- @ion908 made their first contribution in #278!

## [0.5.1]

### Added

### Fixed

- Fixed docs.rs build by updating to `vex-sdk` 0.26.0. No functional changes from 0.5.0.

### Changed

### Removed

### New Contributors

## [0.5.0]

### Added

- You can now detect controller release occurrences with `ButtonState::is_now_released`.
- Added support for 5.5W motors with a new constructor (`Motor::new_exp`) and four new getters (`Motor::max_voltage`, `Motor::motor_type`, `Motor::is_v5`, and `Motor::is_exp`) for `Motor`. (#167)
- Added support for the V5 Workcell Electromagnet smart device. (#176)
- The conditions upon which functions return errors are now documented. (#155).
- Implemented the `Copy` trait for `BannerTheme`.
- Added a getter that retrieves a `Controller`'s identifier. (#189)
- Added support for controllers in `DynamicPeripherals`. (#196)
- Added the ability to return Smart Ports, ADI ports, the display, and controllers to `DynamicPeripherals`. (#196)
- Added a `SmartDevice::UPDATE_INTERVAL` constant for all devices, representing the amount of time between data updates from a given device. (#199) (**Breaking Change**)
- Added a `toggle` method to `AdiDigitalOut` to toggle between level outputs (210).
- Added the `OpticalSensor::GESTURE_UPDATE_INTERVAL` (50mS) constant (#211).
- Added a `toggle` method to `AdiDigitalOut` to toggle between level outputs.
- Added a `SerialPort::set_baud_rate` method for the adjusting baudrate of a generic serial smartport after initialization. (#217)
- Added fields containing relevant failure information to several error types (#221) (**Breaking Change**)
- Added support for the power button in the `Controller` API. (#231) (**Breaking Change**)
- Added implementations of `Mul<i64>` and `Div<i64>` for `Position`, allowing
  for opaque scaling (#230)
- Added panic hook support comparable to the Rust standard library through `vexide::panic::set_hook` and `vexide::panic::take_hook` (#234)
- Added support for legacy ADI servos through the `AdiServo` API. (#241)
- Added support for the V5 AI Vision Sensor (#58)
- Added FOV constants to the Vision Sensor (#58)
- Added missing `Send` and `Sync` `impl`s for RwLock. (#239)
- Added the `Proportional` font family and support for fractional font scaling. (#248) (**Breaking Change**)
- Added `AdiDigitalOut::with_initial_state` to set the initial state of a digital output while creating it (#246)
- Added `Display::draw_text` to write `Text` to a `Display`. (#247)
- Added support for the legacy Yaw Rate Gyroscope through the `AdiGyroscope` struct. (#236)
- Added support for reading/writing to the Brain's SDCard slot using the `vexide::core::fs` module. (#22)

### Fixed

- `AdiAddrLed::set_pixel` will now correctly return an error if the device's ADI expander is disconnected. (#155)
- The `dbg!();` now works as expected when no arguments are supplied to it. (#175)
- `Motor::velocity` now correctly returns the estimated velocity instead of target velocity. (#184) (**Breaking Change**)
- Removed useless generics from `AdiAddrLed::new`. (#197) (**Breaking Change**)
- IMU calibration timeouts should no longer appear when the IMU is in working condition. (#212)
- Fixed an issue preventing ADI updates in fast loops. (#210)
- `Motor::status` can now actually return the `MotorStatus::BUSY` flag. (#211)
- Fixed a memory leak on every `RadioLink` construction. (#220)
- Fixed a panic in `RadioLink::open` that would occur if a program using a VEXlink radio was ran twice. (#243)
- Fixed a bug with IMU reset offsets being applied incorrectly. (#242)

### Changed

- Controller state is now returned all at once to reduce error checking. (#152) (**Breaking Change**)
- Controller bumper naming scheme has been changed from `<left/right>_trigger_<1/2>` to `button_<r/l><1/2>`. (#204) (**Breaking Change**)
- `Button::was_pressed` has been renamed to `ButtonState::is_now_pressed`.
- `battery::capacity` now returns from 0.0-1.0 rather than 0-100.
- `battery::voltage` is now returned in volts rather than millivolts.
- `battery::current` is now returned in amps rather than milliamps.
- Changed the incorrect return types of `AdiSolenoid::is_open` and `AdiSolenoid::is_closed` from `LogicLevel` to `bool`. (#164) (**Breaking Change**)
- Renamed `Motor::MAX_VOLTAGE` to `Motor::V5_MAX_VOLTAGE` and added `Motor::EXP_MAX_VOLTAGE`. (#167) (**Breaking Change**)
- Moved the ability to convert Smart devices to `SmartPorts` out of the `SmartDevice` trait and into the devices themselves. (#171) (**Breaking Change**)
- Renamed `SmartDeviceType::Magnet` to `SmartDeviceType::Electromagnet`. (#176) (**Breaking Change**)
- Getters and constructors will now create warnings when their return values are not used. (#155)
- Renamed `OpticalSensor::rgb` to `OpticalSensor::color` and `OpticalSensor::raw` to `OpticalSensor::raw_color` (#179) (**Breaking Change**).
- Made the following functions infallible: `AdiAccelerometer::sensitivity`, `AdiAccelerometer::max_acceleration`, `AdiPotentiometer::potentiometer_type`, `AdiPotentiometer::max_angle`, `Motor::target`, and `RotationSensor::direction`. (#182) (**Breaking Change**)
- `OpticalSensor::led_brightness` now returns a number from `0.0` - `1.0` rather than a number from `1` - `100`. (#155) (**Breaking Change**)
- Renamed `Motor::update_profiled_velocity` to `Motor::set_profiled_velocity`. (#155) (**Breaking Change**)
- `Mutex` is now `?Sized`, matching the behavior of the standard library. (#202) (**Breaking Change**)
- Switched to the [`rgb`](https://crates.io/crates/rgb) for color storage. `vexide::devices::color` is now `vexide::devices::rgb` which re-exports the `Rgb` type. (#201) (**Breaking Change**)
- Renamed `AddrledError::Adi` to `AddrledError::Port`. (#203) (**Breaking Change**)
- Renamed `GpsImu::set_data_rate` to `GpsImu::set_data_interval`. (#199) (**Breaking Change**)
- Renamed `InertialSensor::set_data_rate` to `InertialSensor::set_data_interval`. (#199) (**Breaking Change**)
- Renamed `Motor::DATA_WRITE_INTERVAL` to `Motor::WRITE_INTERVAL`. (#199) (**Breaking Change**)
- Renamed `InertialSensor::accel` to `InertialSensor::acceleration` (#213) (**Breaking Change**)
- Renamed `GpsImu::accel` to `GpsImu::acceleration` (#211) (**Breaking Change**)
- `SerialPort::read_byte` now takes `&mut self`. (#215) (**Breaking Change**)
- `OpticalSensor::last_gesture` now returns an `Option<Gesture>` if no gesture was detected. (#215) (**Breaking Change**)
- The `time` field on `Gesture` is now returned as an instance of `SmartDeviceTimestamp`. (#215) (**Breaking Change**)
- `Gesture` and `GestureDirection` no longer implements `Default`. (#215) (**Breaking Change**)
- Renamed `vexide::devices::geometry` to `vexide::devices::math`. (#218) (**Breaking Change**)
- Replaced the custom `Point2` type with `mint`'s `Point2` type for better interop. (#218) (**Breaking Change**)
- `SmartPort::device_type` now returns an `Option<SmartDeviceType>` which returns `None` if no device is connected or configured to a port. (#219) (**Breaking Change**)
- Renamed the `LinkError::NonTerminatingNul` and `ControllerError::NonTerminatingNul` variants to simply `Nul` and added a source error. (#220) (**Breaking Change**)
- Made `ControllerScreen` methods and `Controller::rumble` asynchronous and added synchronous `try_<action>` variants. (#222) (**Breaking Change**)
- Renamed `ControllerScreen::MAX_LINE_LENGTH` to `ControllerScreen::MAX_COLUMNS`. (#222) (**Breaking Change**)
- Refactored `InertialCalibrateFuture` to an opaque wrapper over the internal state machine. (#225) (**Breaking Change**)
- `GpsSensor::new` is now infallible and no longer returns a `Result`. (#240) (**Breaking Change**)
- `RadioLink::new` can now only fail on `NulError` and will not bail if a radio is disconnected. (#240) (**Breaking Change**)
- `RadioLink::unread_bytes` can now return a `LinkError::ReadError`. (#243)
- `RadioLink::is_linked` is now infallible. (#243) (**Breaking Change**)

### Removed

- Removed `Motor::DATA_READ_INTERVAL`. Use `Motor::UPDATE_INTERVAL` instead. (#199) (**Breaking Change**)
- Removed `InertialSensor::CALIBRATION_TIMEOUT` and replaced it with the `InertialSensor::CALIBRATION_START_TIMEOUT` and `InertialSensor::CALIBRATION_START_TIMEOUT` constants. (#212) (**Breaking Change**)
- `AdiDigitalOut::level` now reads the actual reported level value from VEXos, and thus now returns a `Result`. (#210) (**Breaking Change**)
- Removed the defunct `usd` module from `vexide::devices`. (#198) (**Breaking Change**)
- Removed `AdiSolenoid`. Use `AdiDigitalOut` instead. (#210) (**Breaking Change**)
- Removed the deprecated `ZERO_POSITION` and `ZERO_VELOCITY` `Motor` status flags. (#211) (**Breaking Change**)
- `GestureDirection::None` has been removed, as `OpticalSensor::next_gesture` now returns an `Option<Gesture>`. (#215) (**Breaking Change**)
- `GestureDirection` no longer has a `From` conversion for `u32`. (#215) (**Breaking Change**)
- Removed the `nalgebra` feature. All math types should natively support nalgebra conversions without any additional features. (#218) (**Breaking Change**)
- Removed `SmartDeviceType::None`. `SmartPort::device_type` now returns an `Option<SmartDeviceType>` which serves the same purpose. (#219) (**Breaking Change**)
- Removed `Position`-to-`Position` `Mul`/`Div` ops, as they were mathematically unsound. Prefer using `Position`-to-scalar operations for this. (#237) (**Breaking Change**)
- Removed `LinkError::Nul`. (#240) (**Breaking Change**)
- Removed `LinkError::Port`, because it was broken. VEXlink will no longer perform port validation. (#243) (**Breaking Change**)
- Removed the `TextSize` enum. Use the associated constants on the new `FontSize` struct instead. (#248) (**Breaking Change**)

### New Contributors

@zabackary made their first contribution in #164!

## [0.4.2]

### Added

### Fixed

- Fixed an issue related to the calling convention of vex-sdk functions causing docs.rs api reference build failures. (#165)

### Changed

### Removed

### New Contributors

## [0.4.1]

### Added

### Fixed

- Updated to vex-sdk 0.21.0, fixing ABI incompatibilities between the VEXos calling convention and the hard-float ABI introduced in vexide 0.4.0. This should fix broken functions that pass floats to the SDK. (#156)

### Changed

### Removed

### New Contributors

## [0.4.0]

### Added

- Added support for the V5 GPS Sensor (#79)
- Added support for custom banner themes configurable through the `vexide::main` macro (#127)

### Fixed

- Fixed an issue where the distance sensor relative_size returned a u32 when it can be negative. (#116)
- Fixed an issue preventing the `Screen::draw_buffer` function from working properly. (#128)
- Fixed an issue where panic messages would not be displayed even when the `display_panics` feature was enabled if the screens render mode was set to `DoubleBuffered`. (#134)
- `GpsImu` should now validate on the correct port. (#141)

### Changed

- Refactored the distance sensor API. All readings from the sensor are now read at once in a `object` method that can be possibly `None` if no object was detected. (#122) (**Breaking Change**)
- Adjusted distance sensor status code errors to be more clear.
- Overhauled the design of the startup banner.
- Adjusted distance sensor error names. (#113) (**Breaking Change**)
- Renamed `SmartDevice::port_index` and `SmartPort::index` to `SmartDevice::port_number` and `SmartPort::port_number`. (#121) (**Breaking Change**)
- Renamed `AdiDevice::port_index` and `AdiPort::index` to `AdiDevice::port_number` and `AdiDevice::port_number`. (#121) (**Breaking Change**)
- `SmartPort::device_type` now no longer returns a `Result`. (#121) (**Breaking Change**)
- Updated the names of certain misspelled `enum` variants, constants, and fields. (#132) (**Breaking Change**)
- Marks many futures as `#[must_use]` to warn when futures are created without `await`ing them. (#112)
- Renamed `Screen` and its associated structs to `Display`. (#138) (**Breaking Change**)
- Changes the banner attribute syntax in the `vexide::main` macro. (#127) (**Breaking Change**)
- Controller joystick axis getters now return `f64` instead of `f32`. (#133) (**Breaking Change**)
- Fixed an issue where the async executor would block indefinetly on the first program run after a Brain reboot (#139)
- Removed the `critical_section` module from `vexide_core`, since vexide doesn't use interrupts and it can potentially break VEXos operations. (#144) (**Breaking Change**)
- Switched to a hard-float libm build with up to 6 times faster floating point operations. (#145)

### Removed

### New Contributors

## [0.3.0]

### Added

- The startup banner and code signature may now be configured using parameters passed to `vexide::main`. (#102)
- Added the ``ProgramOwner``, ``ProgramType``, and ``ProgramFlags`` types for code signature configuration. (#76)
- Created new ``force_rust_libm`` feature to force the use of a slower, 100% Rust, libm implementation. This is useful for building on WASM. (#106)
- Optimized floating point math operations available through the `Float` extension trait. (#77)
- Added text metrics getters to the `Text` widget. (#83)
- Added alignment support for the `Text` widget. (#85)
- `CompetitonBuilder` functions can now return a `ControlFlow` in order to explicitly end execution. (#89)
- `Point2` can now be converted to mint when using the `nalgebra` feature. (#91)

### Fixed

- Fixed a typo in some conditional compilation for the `smart_leds_trait` and `embedded_graphics` features that prevented them from being enabled.
- Peripherals can now be mutated in the main function (#75)
- Panic messages now output over serial even on `display_panics` feature.

### Changed

- Updated ``vex-sdk`` to version 0.17.0. (#76)
- Renamed ``ColdHeader`` to ``CodeSignature``. (#76) (**Breaking Change**)
- Renamed the entrypoint symbol from ``_entry`` to ``_start``. (#76) (**Breaking Change**)
- Renamed ``__stack_start`` and ``__stack_end`` symbols to ``__stack_top`` and ``__stack_bottom`` respectively. (#76) (**Breaking Change**)
- Renamed the ``.cold_magic`` section to ``.code_signature``. (#76) (**Breaking Change**)
- Made fields on screen widgets public. (#81)
- Renamed `Competition` to `CompetitionRuntime`, `CompetitionRobotExt` to `CompetitionExt`, and `CompetitionRobot` to `Competition`. (#87) (**Breaking Change**)
- Removed the `Error` associated type from the `Competition` trait and made all methods infallible. (#87) (**Breaking Change**)

### Removed

- The `no-banner` feature has been removed from `vexide-startup` and must now be toggled through the `vexide:main` attribute. (#102) (**Breaking Change**)
- Removed the useless ``__rodata_start`` and ``__rodata_end`` symbols.
- Support for `vexide-math` has been dropped. (#78) (**Breaking Change**)
- Removed the `vexide-graphics` crate and associated features (containing embedded-graphics and slint drivers) from the main vexide crate due to licensing concerns. These drivers will be available as crates licensed separately from the main `vexide` project. (#297) (**Breaking Change**)

### New Contributors

## [0.2.1]

### Added

### Fixed

- Fixed debug builds causing data aborts. (#67)

### Changed

### Removed

### New Contributors

## [0.2.0]

### Added

- Added `TICKS_PER_ROTATION` constant to `AdiEncoder` for use with `Position`.

### Fixed

- Removed unintentional re-exports from `vexide-core` program module. (**Breaking Change**)
- Fixed vision panicking after getting garbage data from vex-sdk.
- Corrected incorrect axis getters in the `Controller` API.

### Changed

### Removed

### New Contributors

[unreleased]: https://github.com/vexide/vexide/compare/v0.7.0...HEAD
[0.2.0]: https://github.com/vexide/vexide/compare/v0.1.0...v0.2.0
[0.2.1]: https://github.com/vexide/vexide/compare/v0.2.0...v0.2.1
[0.3.0]: https://github.com/vexide/vexide/compare/v0.2.1...v0.3.0
[0.4.0]: https://github.com/vexide/vexide/compare/v0.3.0...v0.4.0
[0.4.1]: https://github.com/vexide/vexide/compare/v0.4.0...v0.4.1
[0.4.2]: https://github.com/vexide/vexide/compare/v0.4.1...v0.4.2
[0.5.0]: https://github.com/vexide/vexide/compare/v0.4.2...v0.5.0
[0.5.1]: https://github.com/vexide/vexide/compare/v0.5.0...v0.5.1
[0.6.0]: https://github.com/vexide/vexide/compare/v0.5.1...v0.6.0
[0.6.1]: https://github.com/vexide/vexide/compare/v0.6.0...v0.6.1
[0.7.0]: https://github.com/vexide/vexide/compare/v0.6.1...v0.7.0<|MERGE_RESOLUTION|>--- conflicted
+++ resolved
@@ -34,15 +34,12 @@
 
 ### Added
 
-<<<<<<< HEAD
 - Added support for custom encoders with different resolutions when using `AdiEncoder`. (#328) (**Breaking Change**)
 - Added the `AdiOpticalEncoder` for simplifying the creation of VEX optical encoders with the new `AdiEncoder` API. (#328) (**Breaking Change**)
 - Added `Position::ZERO` constant. (#328)
 - Added the ability to create/convert `Position` instances to/from gradians. (#328)
-=======
 - Added several missing derived trait implementations for many device error types. (#331)
 - Added support for task-local data storage using the new `task_local!` macro. This is closely modeled after `thread_local!`s in the standard library. (#333)
->>>>>>> 48356939
 
 ### Fixed
 
@@ -56,13 +53,9 @@
 ### Changed
 
 - Renamed `File::tell` to `File::stream_position`, made Public and Infaliable. (#314)
-<<<<<<< HEAD
 - The `Position` type now stores encoder positions as a floating-point number rather than a fixed-point number. (#328) (**Breaking Change**)
 - The `AdiGyro::yaw` returns an `f64` rather than a `Position` now to match the behavior of `InertialSensor` and friends. (#328) (**Breaking Change**)
-
-=======
 - Renamed `RotationSensor::set_computation_interval` to `RotationSensor::set_data_interval`. (#329) (**Breaking Change**)
->>>>>>> 48356939
 
 ### Removed
 
