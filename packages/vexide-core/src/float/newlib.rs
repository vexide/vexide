//! Implementation of floating-point math using newlib's libm library.
//!
//! This file leverages and links the newlib's libm implementation compiled
//! for an ARMv7a target using the softfp ABI as part of the ARM's
//! arm-none-eabi-gcc toolchain.
//!
//! More information (and source code) regarding newlib can be found here:
//! <https://sourceware.org/newlib/>

use core::ffi::{c_double, c_float};

use super::{powi_impl, Float};

/// Errno
///
/// This is required, since the version of libm we used (an optimized version) from
/// the arm-none-eabi-gcc toolchain requires this symbol to be present here. In the
/// future, we may be able to get our own version compiled with -fno-math-errno.
#[cfg(not(feature = "libc"))]
#[allow(non_upper_case_globals)]
static mut errno: core::ffi::c_int = 0;

/// Returns the a pointer to errno in memory
///
/// See above for why this has to exist.
///
/// # Safety
///
/// This function returns a raw pointer to a mutable static. It is intended for
<<<<<<< HEAD
/// interoptability with libm.
#[cfg(not(feature = "libc"))]
=======
/// compatibility with libm.
>>>>>>> 88b5c59d
#[unsafe(no_mangle)] // SAFETY: libm requires this symbol to exist, and this is the only place it is defined
unsafe extern "C" fn __errno() -> *mut core::ffi::c_int {
    &raw mut errno
}

#[link(name = "m")]
unsafe extern "C" {
    //
    // f32 bindings
    //
    fn floorf(arg: c_float) -> c_float;
    fn ceilf(arg: c_float) -> c_float;
    fn roundf(arg: c_float) -> c_float;
    fn rintf(arg: c_float) -> c_float;
    fn truncf(arg: c_float) -> c_float;
    fn fabsf(arg: c_float) -> c_float;
    fn copysignf(x: c_float, y: c_float) -> c_float;
    fn fmaf(x: c_float, y: c_float, z: c_float) -> c_float;
    fn powf(base: c_float, exponent: c_float) -> c_float;
    fn sqrtf(arg: c_float) -> c_float;
    fn expf(arg: c_float) -> c_float;
    fn exp2f(n: c_float) -> c_float;
    fn logf(arg: c_float) -> c_float;
    fn log2f(arg: c_float) -> c_float;
    fn log10f(arg: c_float) -> c_float;
    fn fdimf(x: c_float, y: c_float) -> c_float;
    fn cbrtf(arg: c_float) -> c_float;
    fn hypotf(x: c_float, y: c_float) -> c_float;
    fn sinf(arg: c_float) -> c_float;
    fn cosf(arg: c_float) -> c_float;
    fn tanf(arg: c_float) -> c_float;
    fn asinf(arg: c_float) -> c_float;
    fn acosf(arg: c_float) -> c_float;
    fn atanf(arg: c_float) -> c_float;
    fn atan2f(y: c_float, x: c_float) -> c_float;
    fn expm1f(arg: c_float) -> c_float;
    fn log1pf(arg: c_float) -> c_float;
    fn sinhf(arg: c_float) -> c_float;
    fn coshf(arg: c_float) -> c_float;
    fn tanhf(arg: c_float) -> c_float;
    fn asinhf(arg: c_float) -> c_float;
    fn acoshf(arg: c_float) -> c_float;
    fn atanhf(arg: c_float) -> c_float;

    //
    // f64 bindings
    //
    fn floor(arg: c_double) -> c_double;
    fn ceil(arg: c_double) -> c_double;
    fn round(arg: c_double) -> c_double;
    fn rint(arg: c_double) -> c_double;
    fn trunc(arg: c_double) -> c_double;
    fn fabs(arg: c_double) -> c_double;
    fn copysign(x: c_double, y: c_double) -> c_double;
    fn fma(x: c_double, y: c_double, z: c_double) -> c_double;
    fn pow(base: c_double, exponent: c_double) -> c_double;
    fn sqrt(arg: c_double) -> c_double;
    fn exp(arg: c_double) -> c_double;
    fn exp2(n: c_double) -> c_double;
    fn log(arg: c_double) -> c_double;
    fn log2(arg: c_double) -> c_double;
    fn log10(arg: c_double) -> c_double;
    fn fdim(x: c_double, y: c_double) -> c_double;
    fn cbrt(arg: c_double) -> c_double;
    fn hypot(x: c_double, y: c_double) -> c_double;
    fn sin(arg: c_double) -> c_double;
    fn cos(arg: c_double) -> c_double;
    fn tan(arg: c_double) -> c_double;
    fn asin(arg: c_double) -> c_double;
    fn acos(arg: c_double) -> c_double;
    fn atan(arg: c_double) -> c_double;
    fn atan2(y: c_double, x: c_double) -> c_double;
    fn expm1(arg: c_double) -> c_double;
    fn log1p(arg: c_double) -> c_double;
    fn sinh(arg: c_double) -> c_double;
    fn cosh(arg: c_double) -> c_double;
    fn tanh(arg: c_double) -> c_double;
    fn asinh(arg: c_double) -> c_double;
    fn acosh(arg: c_double) -> c_double;
    fn atanh(arg: c_double) -> c_double;
}

impl Float for f32 {
    #[inline]
    fn floor(self) -> Self {
        unsafe { floorf(self) }
    }

    #[inline]
    fn ceil(self) -> Self {
        unsafe { ceilf(self) }
    }

    #[inline]
    fn round(self) -> Self {
        unsafe { roundf(self) }
    }

    #[inline]
    fn round_ties_even(self) -> Self {
        unsafe { rintf(self) }
    }

    #[inline]
    fn trunc(self) -> Self {
        unsafe { truncf(self) }
    }

    #[inline]
    fn fract(self) -> Self {
        self - self.trunc()
    }

    #[inline]
    fn abs(self) -> Self {
        unsafe { fabsf(self) }
    }

    #[inline]
    fn signum(self) -> Self {
        if self.is_nan() {
            Self::NAN
        } else {
            1.0_f32.copysign(self)
        }
    }

    #[inline]
    fn copysign(self, sign: Self) -> Self {
        unsafe { copysignf(self, sign) }
    }

    #[inline]
    fn mul_add(self, a: Self, b: Self) -> Self {
        unsafe { fmaf(self, a, b) }
    }

    #[inline]
    fn div_euclid(self, rhs: Self) -> Self {
        let q = (self / rhs).trunc();
        if self % rhs < 0.0 {
            return if rhs > 0.0 { q - 1.0 } else { q + 1.0 };
        }
        q
    }

    #[inline]
    fn rem_euclid(self, rhs: Self) -> Self {
        let r = self % rhs;
        if r < 0.0 {
            r + rhs.abs()
        } else {
            r
        }
    }

    #[inline]
    fn powi(mut self, mut exp: i32) -> Self {
        if exp < 0 {
            exp = exp.wrapping_neg();
            self = self.recip();
        }
        // It should always be possible to convert a positive `i32` to a `usize`.
        // Note, `i32::MIN` will wrap and still be negative, so we need to convert
        // to `u32` without sign-extension before growing to `usize`.
        powi_impl(self, exp as usize)
    }

    #[inline]
    fn powf(self, n: Self) -> Self {
        unsafe { powf(self, n) }
    }

    #[inline]
    fn sqrt(self) -> Self {
        unsafe { sqrtf(self) }
    }

    #[inline]
    fn exp(self) -> Self {
        unsafe { expf(self) }
    }

    #[inline]
    fn exp2(self) -> Self {
        unsafe { exp2f(self) }
    }

    #[inline]
    fn ln(self) -> Self {
        unsafe { logf(self) }
    }

    #[inline]
    fn log(self, base: Self) -> Self {
        self.ln() / base.ln()
    }

    #[inline]
    fn log2(self) -> Self {
        unsafe { log2f(self) }
    }

    #[inline]
    fn log10(self) -> Self {
        unsafe { log10f(self) }
    }

    #[inline]
    fn abs_sub(self, other: Self) -> Self {
        unsafe { fdimf(self, other) }
    }

    #[inline]
    fn cbrt(self) -> Self {
        unsafe { cbrtf(self) }
    }

    #[inline]
    fn hypot(self, other: Self) -> Self {
        unsafe { hypotf(self, other) }
    }

    #[inline]
    fn sin(self) -> Self {
        unsafe { sinf(self) }
    }

    #[inline]
    fn cos(self) -> Self {
        unsafe { cosf(self) }
    }

    #[inline]
    fn tan(self) -> Self {
        unsafe { tanf(self) }
    }

    #[inline]
    fn asin(self) -> Self {
        unsafe { asinf(self) }
    }

    #[inline]
    fn acos(self) -> Self {
        unsafe { acosf(self) }
    }

    #[inline]
    fn atan(self) -> Self {
        unsafe { atanf(self) }
    }

    #[inline]
    fn atan2(self, other: Self) -> Self {
        unsafe { atan2f(self, other) }
    }

    #[inline]
    fn sin_cos(self) -> (Self, Self) {
        (self.sin(), self.cos())
    }

    #[inline]
    fn exp_m1(self) -> Self {
        unsafe { expm1f(self) }
    }

    #[inline]
    fn ln_1p(self) -> Self {
        unsafe { log1pf(self) }
    }

    #[inline]
    fn sinh(self) -> Self {
        unsafe { sinhf(self) }
    }

    #[inline]
    fn cosh(self) -> Self {
        unsafe { coshf(self) }
    }

    #[inline]
    fn tanh(self) -> Self {
        unsafe { tanhf(self) }
    }

    #[inline]
    fn asinh(self) -> Self {
        unsafe { asinhf(self) }
    }

    #[inline]
    fn acosh(self) -> Self {
        unsafe { acoshf(self) }
    }

    #[inline]
    fn atanh(self) -> Self {
        unsafe { atanhf(self) }
    }
}

impl Float for f64 {
    #[inline]
    fn floor(self) -> Self {
        unsafe { floor(self) }
    }

    #[inline]
    fn ceil(self) -> Self {
        unsafe { ceil(self) }
    }

    #[inline]
    fn round(self) -> Self {
        unsafe { round(self) }
    }

    #[inline]
    fn round_ties_even(self) -> Self {
        unsafe { rint(self) }
    }

    #[inline]
    fn trunc(self) -> Self {
        unsafe { trunc(self) }
    }

    #[inline]
    fn fract(self) -> Self {
        self - self.trunc()
    }

    #[inline]
    fn abs(self) -> Self {
        unsafe { fabs(self) }
    }

    #[inline]
    fn signum(self) -> Self {
        if self.is_nan() {
            Self::NAN
        } else {
            1.0_f64.copysign(self)
        }
    }

    #[inline]
    fn copysign(self, sign: Self) -> Self {
        unsafe { copysign(self, sign) }
    }

    #[inline]
    fn mul_add(self, a: Self, b: Self) -> Self {
        unsafe { fma(self, a, b) }
    }

    #[inline]
    fn div_euclid(self, rhs: Self) -> Self {
        let q = (self / rhs).trunc();
        if self % rhs < 0.0 {
            return if rhs > 0.0 { q - 1.0 } else { q + 1.0 };
        }
        q
    }

    #[inline]
    fn rem_euclid(self, rhs: Self) -> Self {
        let r = self % rhs;
        if r < 0.0 {
            r + rhs.abs()
        } else {
            r
        }
    }

    #[inline]
    fn powi(mut self, mut exp: i32) -> Self {
        if exp < 0 {
            exp = exp.wrapping_neg();
            self = self.recip();
        }
        // It should always be possible to convert a positive `i32` to a `usize`.
        // Note, `i32::MIN` will wrap and still be negative, so we need to convert
        // to `u32` without sign-extension before growing to `usize`.
        powi_impl(self, exp as usize)
    }

    #[inline]
    fn powf(self, n: Self) -> Self {
        unsafe { pow(self, n) }
    }

    #[inline]
    fn sqrt(self) -> Self {
        unsafe { sqrt(self) }
    }

    #[inline]
    fn exp(self) -> Self {
        unsafe { exp(self) }
    }

    #[inline]
    fn exp2(self) -> Self {
        unsafe { exp2(self) }
    }

    #[inline]
    fn ln(self) -> Self {
        unsafe { log(self) }
    }

    #[inline]
    fn log(self, base: Self) -> Self {
        self.ln() / base.ln()
    }

    #[inline]
    fn log2(self) -> Self {
        unsafe { log2(self) }
    }

    #[inline]
    fn log10(self) -> Self {
        unsafe { log10(self) }
    }

    #[inline]
    fn abs_sub(self, other: Self) -> Self {
        unsafe { fdim(self, other) }
    }

    #[inline]
    fn cbrt(self) -> Self {
        unsafe { cbrt(self) }
    }

    #[inline]
    fn hypot(self, other: Self) -> Self {
        unsafe { hypot(self, other) }
    }

    #[inline]
    fn sin(self) -> Self {
        unsafe { sin(self) }
    }

    #[inline]
    fn cos(self) -> Self {
        unsafe { cos(self) }
    }

    #[inline]
    fn tan(self) -> Self {
        unsafe { tan(self) }
    }

    #[inline]
    fn asin(self) -> Self {
        unsafe { asin(self) }
    }

    #[inline]
    fn acos(self) -> Self {
        unsafe { acos(self) }
    }

    #[inline]
    fn atan(self) -> Self {
        unsafe { atan(self) }
    }

    #[inline]
    fn atan2(self, other: Self) -> Self {
        unsafe { atan2(self, other) }
    }

    #[inline]
    fn sin_cos(self) -> (Self, Self) {
        (self.sin(), self.cos())
    }

    #[inline]
    fn exp_m1(self) -> Self {
        unsafe { expm1(self) }
    }

    #[inline]
    fn ln_1p(self) -> Self {
        unsafe { log1p(self) }
    }

    #[inline]
    fn sinh(self) -> Self {
        unsafe { sinh(self) }
    }

    #[inline]
    fn cosh(self) -> Self {
        unsafe { cosh(self) }
    }

    #[inline]
    fn tanh(self) -> Self {
        unsafe { tanh(self) }
    }

    #[inline]
    fn asinh(self) -> Self {
        unsafe { asinh(self) }
    }

    #[inline]
    fn acosh(self) -> Self {
        unsafe { acosh(self) }
    }

    #[inline]
    fn atanh(self) -> Self {
        unsafe { atanh(self) }
    }
}<|MERGE_RESOLUTION|>--- conflicted
+++ resolved
@@ -27,12 +27,7 @@
 /// # Safety
 ///
 /// This function returns a raw pointer to a mutable static. It is intended for
-<<<<<<< HEAD
-/// interoptability with libm.
-#[cfg(not(feature = "libc"))]
-=======
 /// compatibility with libm.
->>>>>>> 88b5c59d
 #[unsafe(no_mangle)] // SAFETY: libm requires this symbol to exist, and this is the only place it is defined
 unsafe extern "C" fn __errno() -> *mut core::ffi::c_int {
     &raw mut errno
