--- conflicted
+++ resolved
@@ -38,15 +38,8 @@
     const LINE_HEIGHT: i16 = 20;
     const LINE_MAX_WIDTH: usize = 52;
 
-<<<<<<< HEAD
-    fn draw_text(screen: &mut Screen, buffer: &str, line: i16) {
+    fn draw_text(screen: &mut Display, buffer: &str, line: i16) {
         screen.fill(
-=======
-    display.set_render_mode(vexide_devices::display::RenderMode::Immediate);
-
-    fn draw_text(display: &mut Display, buffer: &str, line: i16) {
-        display.fill(
->>>>>>> 13368e95
             &Text::new(
                 buffer,
                 TextSize::Small,
@@ -59,7 +52,7 @@
         );
     }
 
-    screen.set_render_mode(vexide_devices::screen::RenderMode::Immediate);
+    display.set_render_mode(vexide_devices::display::RenderMode::Immediate);
 
     let error_box_rect = Rect::new(
         Point2 {
