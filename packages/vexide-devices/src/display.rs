//! Brain Display & Touch Input
//!
//! Contains user calls to the V5 Brain display for touching and displaying graphics.
//! The [`Fill`] trait can be used to draw filled in shapes to the display
//! and the [`Stroke`] trait can be used to draw the outlines of shapes.

use alloc::{ffi::CString, string::String, vec::Vec};
use core::{ffi::CStr, mem, ptr::addr_of_mut, time::Duration};

use snafu::{ensure, Snafu};
use vex_sdk::{
    vexDisplayBackgroundColor, vexDisplayCircleDraw, vexDisplayCircleFill, vexDisplayCopyRect,
    vexDisplayErase, vexDisplayFontNamedSet, vexDisplayForegroundColor, vexDisplayLineDraw,
    vexDisplayPixelSet, vexDisplayPrintf, vexDisplayRectDraw, vexDisplayRectFill, vexDisplayScroll,
    vexDisplayScrollRect, vexDisplayString, vexDisplayStringHeightGet, vexDisplayStringWidthGet,
    vexDisplayTextSize, vexTouchDataGet, V5_TouchEvent, V5_TouchStatus,
};
use vexide_core::float::Float;

use crate::{
    math::Point2,
    rgb::{Rgb, RgbExt},
};

/// Represents the physical display on the V5 Brain.
#[derive(Debug, Eq, PartialEq)]
pub struct Display {
    writer_buffer: String,
    render_mode: RenderMode,
    current_line: usize,
}

impl core::fmt::Write for Display {
    fn write_str(&mut self, text: &str) -> core::fmt::Result {
        for character in text.chars() {
            if character == '\n' {
                if self.current_line > (Self::MAX_VISIBLE_LINES - 2) {
                    self.scroll(0, Self::LINE_HEIGHT);
                    self.flush_writer();
                } else {
                    self.flush_writer();
                    self.current_line += 1;
                }
            } else {
                self.writer_buffer.push(character);
            }
        }

        unsafe {
            vexDisplayForegroundColor(0xff_ff_ff);
            vexDisplayString(
                self.current_line as i32,
                c"%s".as_ptr(),
                CString::new(self.writer_buffer.clone())
                    .expect(
                        "CString::new encountered NUL (U+0000) byte in non-terminating position.",
                    )
                    .into_raw(),
            );
        }

        Ok(())
    }
}

/// A type implementing this trait can draw a filled shape to the display.
pub trait Fill {
    /// Draw a filled shape to the display.
    fn fill(&self, display: &mut Display, color: impl Into<Rgb<u8>>);
}

/// A type implementing this trait can draw an outlined shape to the display.
pub trait Stroke {
    /// Draw an outlined shape to the display.
    fn stroke(&self, display: &mut Display, color: impl Into<Rgb<u8>>);
}

/// A circle that can be drawn on the  display.
///
/// Circles are not antialiased.
#[derive(Debug, Clone, Copy, Eq, PartialEq)]
pub struct Circle {
    /// Center point of the circle
    pub center: Point2<i16>,

    /// Radius of the circle
    pub radius: u16,
}

impl Circle {
    /// Create a circle with the given coordinates and radius.
    /// The coordinates are the center of the circle.
    pub fn new(center: impl Into<Point2<i16>>, radius: u16) -> Self {
        Self {
            center: center.into(),
            radius,
        }
    }
}

impl Fill for Circle {
    fn fill(&self, _display: &mut Display, color: impl Into<Rgb<u8>>) {
        unsafe {
            vexDisplayForegroundColor(color.into().into_raw());
            vexDisplayCircleFill(
                i32::from(self.center.x),
                i32::from(self.center.y + Display::HEADER_HEIGHT),
                i32::from(self.radius),
            );
        }
    }
}

impl Stroke for Circle {
    fn stroke(&self, _display: &mut Display, color: impl Into<Rgb<u8>>) {
        unsafe {
            vexDisplayForegroundColor(color.into().into_raw());
            vexDisplayCircleDraw(
                i32::from(self.center.x),
                i32::from(self.center.y + Display::HEADER_HEIGHT),
                i32::from(self.radius),
            );
        }
    }
}

/// A line that can be drawn on the display.
/// The width is the same as the pen width.
#[derive(Debug, Clone, Copy, Eq, PartialEq)]
pub struct Line {
    /// Start point (coordinate) of the line
    pub start: Point2<i16>,

    /// End point (coordinate) of the line
    pub end: Point2<i16>,
}

impl Line {
    /// Create a new line with a given start and end coordinate.
    pub fn new(start: impl Into<Point2<i16>>, end: impl Into<Point2<i16>>) -> Self {
        Self {
            start: start.into(),
            end: end.into(),
        }
    }
}

impl Fill for Line {
    fn fill(&self, _display: &mut Display, color: impl Into<Rgb<u8>>) {
        unsafe {
            vexDisplayForegroundColor(color.into().into_raw());
            vexDisplayLineDraw(
                i32::from(self.start.x),
                i32::from(self.start.y + Display::HEADER_HEIGHT),
                i32::from(self.end.x),
                i32::from(self.end.y + Display::HEADER_HEIGHT),
            );
        }
    }
}

impl<T: Into<Point2<i16>> + Copy> Fill for T {
    fn fill(&self, _display: &mut Display, color: impl Into<Rgb<u8>>) {
        let point: Point2<i16> = (*self).into();

        unsafe {
            vexDisplayForegroundColor(color.into().into_raw());
            vexDisplayPixelSet(point.x as _, (point.y + Display::HEADER_HEIGHT) as _);
        }
    }
}

/// A rectangular region of the display.
///
/// When drawn to the display, both the start and the end points are included inside
/// the drawn region. Thus, the area of the drawn rectangle is
/// `(1 + end.x - start.x) * (1 + end.y - start.y)` pixels.
#[derive(Debug, Clone, Copy, Eq, PartialEq)]
pub struct Rect {
    /// First point (coordinate) of the rectangle
    pub start: Point2<i16>,

    /// Second point (coordinate) of the rectangle
    pub end: Point2<i16>,
}

impl Rect {
    /// Create a new rectangle with the given coordinates.
    pub fn new(start: impl Into<Point2<i16>>, end: impl Into<Point2<i16>>) -> Self {
        Self {
            start: start.into(),
            end: end.into(),
        }
    }

    /// Create a new rectangle from a given origin point (top-left) and dimensions (width/height).
    pub fn from_dimensions(origin: impl Into<Point2<i16>>, width: u16, height: u16) -> Self {
        let origin = origin.into();
        Self {
            start: origin,
            end: Point2 {
                x: origin.x + (width as i16),
                y: origin.y + (height as i16),
            },
        }
    }

    /// Create a new rectangle from a given origin point (top-left) and dimensions (width/height).
    pub fn from_dimensions_centered(
        center: impl Into<Point2<i16>>,
        width: u16,
        height: u16,
    ) -> Self {
        let center = center.into();

        Self::from_dimensions(
            Point2 {
                x: center.x - (width as i16) / 2,
                y: center.y - (height as i16) / 2,
            },
            width,
            height,
        )
    }
}

impl Stroke for Rect {
    fn stroke(&self, _display: &mut Display, color: impl Into<Rgb<u8>>) {
        unsafe {
            vexDisplayForegroundColor(color.into().into_raw());
            vexDisplayRectDraw(
                i32::from(self.start.x),
                i32::from(self.start.y + Display::HEADER_HEIGHT),
                i32::from(self.end.x),
                i32::from(self.end.y + Display::HEADER_HEIGHT),
            );
        }
    }
}

impl Fill for Rect {
    fn fill(&self, _display: &mut Display, color: impl Into<Rgb<u8>>) {
        unsafe {
            vexDisplayForegroundColor(color.into().into_raw());
            vexDisplayRectFill(
                i32::from(self.start.x),
                i32::from(self.start.y + Display::HEADER_HEIGHT),
                i32::from(self.end.x),
                i32::from(self.end.y + Display::HEADER_HEIGHT),
            );
        }
    }
}

/// Options for how a text object should be formatted.
#[derive(Debug, Clone, Copy, Eq, PartialEq, Default)]
pub struct Font {
    /// The size of the font.
    pub size: FontSize,
    /// The font family of the font.
    pub family: FontFamily,
}

impl Font {
    /// Create a new font with a given size and family.
    #[must_use]
    pub const fn new(size: FontSize, family: FontFamily) -> Self {
        Self { size, family }
    }

    /// Set the display's font to this font.
    fn apply(self) {
        unsafe {
            vexDisplayFontNamedSet(self.family.raw().as_ptr());
            vexDisplayTextSize(self.size.numerator, self.size.denominator);
        }
    }
}

/// A fractional font scaling factor.
#[derive(Debug, Clone, Copy, Eq, PartialEq)]
pub struct FontSize {
    /// The numerator of the fractional font scale.
    pub numerator: u32,
    /// The denominator of the fractional font scale.
    pub denominator: u32,
}

/// Calculates the greatest common divisor of two values using the Euclidean algorithm.
const fn gcd(mut a: i32, mut b: i32) -> i32 {
    while a != b {
        if a > b {
            a -= b;
        } else {
            b -= a;
        }
    }
    a
}

#[allow(clippy::cast_precision_loss)]
fn approximate_fraction(input: f32, precision: u32) -> (i32, i32) {
    // Separate the integral and fractional parts of the input.
    let integral_part = input.floor();
    let fractional_part = input.fract();

    // If the fractional part is 0, return the integral part.
    if fractional_part == 0.0 {
        return (integral_part as i32, 1);
    }

    let precision = precision as f32;

    let gcd = gcd((fractional_part * precision).round() as _, precision as _);

    let denominator = precision as i32 / gcd;
    let numerator = (fractional_part * precision).round() as i32 / gcd;

    (
        // Add back the integral part to the numerator.
        numerator + integral_part as i32 * denominator,
        denominator,
    )
}

impl FontSize {
    /// Create a custom fractional font size.
    /// If you want to create a font size from a floating-point size, use [`FontSize::from_float`] instead.
    #[must_use]
    pub const fn new(numerator: u32, denominator: u32) -> Self {
        Self {
            numerator,
            denominator,
        }
    }

    /// Create a fractional font size from a floating-point size.
    ///
    /// # Note
    ///
    /// This function is lossy, but negligibly so.
    /// The highest the denominator can be is 10000.
    ///
    /// # Errors
    ///
    /// - [`NegativeFontSizeError`] if the given size is negative.
    pub fn from_float(size: f32) -> Result<Self, InvalidFontSizeError> {
        ensure!(
            size.is_finite() && !size.is_sign_negative(),
            InvalidFontSizeSnafu { value: size }
        );
        let (numerator, denominator) = approximate_fraction(size, 10_000);
        // Unwraps are safe because we guarantee a positive fraction earlier.
        let (numerator, denominator) = (
            numerator.try_into().unwrap(),
            denominator.try_into().unwrap(),
        );
        Ok(Self {
            numerator,
            denominator,
        })
    }

    /// An extra-small font size with a value of one-fifth.
    pub const EXTRA_SMALL: Self = Self::new(1, 5);
    /// A small font size with a value of one-fourth.
    pub const SMALL: Self = Self::new(1, 4);
    /// A medium font size with a value of one-third.
    pub const MEDIUM: Self = Self::new(1, 3);
    /// A large font size with a value of one-half.
    pub const LARGE: Self = Self::new(1, 2);
    /// An extra-large font size with a value of two-thirds.
    pub const EXTRA_LARGE: Self = Self::new(2, 3);
    /// The full size of the font.
    pub const FULL: Self = Self::new(1, 1);
}

impl Default for FontSize {
    fn default() -> Self {
        Self::MEDIUM
    }
}

impl TryFrom<f32> for FontSize {
    type Error = InvalidFontSizeError;

    fn try_from(value: f32) -> Result<Self, Self::Error> {
        Self::from_float(value)
    }
}

impl TryFrom<f64> for FontSize {
    type Error = InvalidFontSizeError;

    fn try_from(value: f64) -> Result<Self, Self::Error> {
        Self::from_float(value as f32)
    }
}

impl From<u32> for FontSize {
    fn from(value: u32) -> Self {
        Self::new(value, 1)
    }
}

/// The font family of a text object.
#[derive(Debug, Clone, Copy, Eq, PartialEq, Default)]
pub enum FontFamily {
    /// A monospaced font which has a fixed width for each character.
    ///
    /// This font at full size is 49pt Noto Mono.
    #[default]
    Monospace,
    /// A proportional font which has a varying width for each character.
    ///
    /// This font at full size is 49pt Noto Sans.
    Proportional,
}

impl FontFamily {
    #[must_use]
    const fn raw(self) -> &'static CStr {
        match self {
            FontFamily::Monospace => c"monospace",
            FontFamily::Proportional => c"proportional",
        }
    }
}

/// Horizontal alignment for text on the display
#[derive(Debug, Default, Clone, Copy, Eq, PartialEq)]
pub enum HAlign {
    /// Input coordinate is at the left of the text box
    #[default]
    Left,
    /// Input coordinate is at the center of the text box
    Center,
    /// Input coordinate is at the right of the text box
    Right,
}

/// Vertical alignment for text on the display
#[derive(Debug, Default, Clone, Copy, Eq, PartialEq)]
pub enum VAlign {
    /// Input coordinate is at the top of the text box
    #[default]
    Top,
    /// Input coordinate is at the center of the text box
    Center,
    /// Input coordinate is at the bottom of the text box
    Bottom,
}

/// A piece of text that can be drawn on the display.
#[derive(Debug, Clone, Eq, PartialEq)]
pub struct Text {
    /// Top left corner coordinates of text on the display
    pub position: Point2<i16>,
    /// C-String of the desired text to be displayed on the display
    pub text: CString,
    /// The font that will be used when this text is displayed
    pub font: Font,
    /// Horizontal alignment of text displayed on the display
    pub horizontal_align: HAlign,
    /// Vertical alignment of text displayed on the display
    pub vertical_align: VAlign,
}

impl Text {
    /// Create a new text with a given position (defaults to top left corner alignment) and font
    pub fn new(text: &str, font: Font, position: impl Into<Point2<i16>>) -> Self {
        Self::new_aligned(text, font, position, HAlign::default(), VAlign::default())
    }

    /// Create a new text with a given position (based on alignment) and font
    pub fn new_aligned(
        text: &str,
        font: Font,
        position: impl Into<Point2<i16>>,
        horizontal_align: HAlign,
        vertical_align: VAlign,
    ) -> Self {
        Self {
            text: CString::new(text)
                .expect("CString::new encountered NUL (U+0000) byte in non-terminating position."),
            position: position.into(),
            font,
            horizontal_align,
            vertical_align,
        }
    }

    /// Change text alignment
    pub fn align(&mut self, horizontal_align: HAlign, vertical_align: VAlign) {
        self.horizontal_align = horizontal_align;
        self.vertical_align = vertical_align;
    }

    /// Returns the height of the text widget in pixels
    #[must_use]
    pub fn height(&self) -> u16 {
        unsafe {
            self.font.apply();
            vexDisplayStringHeightGet(self.text.as_ptr()) as _
        }
    }

    /// Returns the width of the text widget in pixels
    #[must_use]
    pub fn width(&self) -> u16 {
        unsafe {
            self.font.apply();
            vexDisplayStringWidthGet(self.text.as_ptr()) as _
        }
    }
}

impl Text {
    /// Write the text to the display.
    ///
    /// # Arguments
    ///
    /// - `display` - The display to write the text to.
    /// - `color` - The color of the text.
    /// - `bg_color` - The background color of the text. If `None`, the background will be transparent.
    pub fn draw(
        &self,
        _display: &mut Display,
        color: impl Into<Rgb<u8>>,
        bg_color: Option<Rgb<u8>>,
    ) {
        // Horizontally align text
        let x = match self.horizontal_align {
            HAlign::Left => self.position.x,
            HAlign::Center => self.position.x - (self.width() / 2) as i16,
            HAlign::Right => self.position.x - self.width() as i16,
        };

        // Vertically align text
        let y = match self.vertical_align {
            VAlign::Top => self.position.y,
            VAlign::Center => self.position.y - (self.height() / 2) as i16,
            VAlign::Bottom => self.position.y - self.height() as i16,
        };

        unsafe {
            vexDisplayForegroundColor(color.into().into_raw());
<<<<<<< HEAD
            vexDisplayBackgroundColor(if let Some(color) = bg_color {
                color.into_raw()
            } else {
                // If the byte before the red component is not 0, VEXos will use
                // a transparent background.
                // Not sure this is documented anywhere, but it works and is a
                // relatively safe assumption that is unlikely to change.
                0b1 << 24
            });

            // Use `%s` and varargs to escape the string to stop undefined and unsafe behavior
            match self.size {
                TextSize::Small => vexDisplaySmallStringAt(
                    i32::from(x),
                    i32::from(y + Display::HEADER_HEIGHT),
                    c"%s".as_ptr(),
                    self.text.as_ptr(),
                ),
                TextSize::Medium => vexDisplayStringAt(
                    i32::from(x),
                    i32::from(y + Display::HEADER_HEIGHT),
                    c"%s".as_ptr(),
                    self.text.as_ptr(),
                ),
                TextSize::Large => vexDisplayBigStringAt(
                    i32::from(x),
                    i32::from(y + Display::HEADER_HEIGHT),
                    c"%s".as_ptr(),
                    self.text.as_ptr(),
                ),
            }
=======
            self.font.apply();
            vexDisplayPrintf(
                i32::from(x),
                i32::from(y + Display::HEADER_HEIGHT),
                1,
                c"%s".as_ptr(),
                self.text.as_ptr(),
            );
>>>>>>> 188157a3
        }
    }
}

/// A touch event on the display.
#[derive(Debug, Clone, Copy, Eq, PartialEq)]
pub struct TouchEvent {
    /// Touch state.
    pub state: TouchState,
    /// X coordinate of the touch.
    pub x: i16,
    /// Y coordinate of the touch.
    pub y: i16,
    /// how many times the display has been pressed.
    pub press_count: i32,
    /// how many times the display has been released.
    pub release_count: i32,
}

/// The state of a given touch.
#[derive(Debug, Clone, Copy, Eq, PartialEq)]
pub enum TouchState {
    /// The touch has been released.
    Released,
    /// The display has been touched.
    Pressed,
    /// The display has been touched and is still being held.
    Held,
}

impl From<V5_TouchEvent> for TouchState {
    fn from(value: V5_TouchEvent) -> Self {
        match value {
            V5_TouchEvent::kTouchEventPress => Self::Pressed,
            V5_TouchEvent::kTouchEventRelease => Self::Released,
            V5_TouchEvent::kTouchEventPressAuto => Self::Held,
            _ => unreachable!(),
        }
    }
}

/// The rendering mode for the VEX V5's display
///
/// When using the display in the [`Immediate`](RenderMode::Immediate) mode, all draw operations will immediately show up on the display.
/// The [`DoubleBuffered`](RenderMode::DoubleBuffered) mode instead applies draw operations onto an intermediate buffer
/// that can be swapped onto the display by calling [`Display::render`], thereby preventing screen tearing.
/// By default, the display uses the [`Immediate`](RenderMode::Immediate) mode.
/// # Note
/// [`Display::render`] **MUST** be called for anything to appear on the display when using the [`DoubleBuffered`](RenderMode::DoubleBuffered) mode.
#[derive(Clone, Copy, Debug, PartialEq, Eq)]
pub enum RenderMode {
    /// Draw operations are immediately applied to the display without the need to call [`Display::render`].
    Immediate,
    /// Draw calls are affected on an intermediary display buffer, rather than directly drawn to the display.
    /// The intermediate buffer can later be applied to the display using [`Display::render`]
    ///
    /// This mode is necessary for preventing screen tearing when drawing at high speeds.
    DoubleBuffered,
}

impl Display {
    /// The maximum number of lines that can be visible on the display at once.
    pub(crate) const MAX_VISIBLE_LINES: usize = 12;

    /// The height of a single line of text on the display.
    pub(crate) const LINE_HEIGHT: i16 = 20;

    /// Vertical height taken by the user program header when visible.
    pub const HEADER_HEIGHT: i16 = 32;

    /// The horizontal resolution of the display.
    pub const HORIZONTAL_RESOLUTION: i16 = 480;

    /// The vertical resolution of the writable part of the display.
    pub const VERTICAL_RESOLUTION: i16 = 240;

    /// The amount of time it takes for the Brain display to fully re-render.
    /// The Brain display is 60fps.
    pub const REFRESH_INTERVAL: Duration = Duration::from_micros(16667);

    /// Create a new display.
    ///
    /// # Safety
    ///
    /// Creating new `display`s is inherently unsafe due to the possibility of constructing
    /// more than one display at once allowing multiple mutable references to the same
    /// hardware device. Prefer using [`Peripherals`](crate::peripherals::Peripherals) to register devices if possible.
    #[must_use]
    pub unsafe fn new() -> Self {
        Self {
            current_line: 0,
            render_mode: RenderMode::Immediate,
            writer_buffer: String::default(),
        }
    }

    fn flush_writer(&mut self) {
        unsafe {
            vexDisplayForegroundColor(0xff_ff_ff);
            vexDisplayString(
                self.current_line as i32,
                c"%s".as_ptr(),
                CString::new(self.writer_buffer.clone())
                    .expect(
                        "CString::new encountered NUL (U+0000) byte in non-terminating position.",
                    )
                    .into_raw(),
            );
        }

        self.writer_buffer.clear();
    }

    /// Set the render mode for the display.
    ///
    /// For more info on render modes, see [`RenderMode`].
    pub fn set_render_mode(&mut self, mode: RenderMode) {
        self.render_mode = mode;
        unsafe {
            match mode {
                RenderMode::Immediate => vex_sdk::vexDisplayDoubleBufferDisable(),
                RenderMode::DoubleBuffered => vex_sdk::vexDisplayRender(false, true),
            }
        }
    }

    /// Returns the current [`RenderMode`] of the display.
    #[must_use]
    pub const fn render_mode(&self) -> RenderMode {
        self.render_mode
    }

    /// Flushes the displays double buffer if it is enabled.
    /// This is a no-op with the [`Immediate`](RenderMode::Immediate) rendering mode,
    /// but is necessary for anything to be displayed on the displayed when using the [`DoubleBuffered`](RenderMode::DoubleBuffered) mode.
    pub fn render(&mut self) {
        if let RenderMode::DoubleBuffered = self.render_mode {
            unsafe {
                // TODO: create an async function that does the equivalent of `bVsyncWait`.
                vex_sdk::vexDisplayRender(false, false);
            }
        }
    }

    /// Scroll the pixels at or below the specified y-coordinate.
    ///
    /// This function y-offsets the pixels in the display buffer which are at or below the given start point (`start`) by
    /// a number (`offset`) of pixels. Positive values move the pixels upwards, and pixels that are moved out of the scroll
    /// region are discarded. Empty spaces are then filled with the display's background color.
    pub fn scroll(&mut self, start: i16, offset: i16) {
        unsafe { vexDisplayScroll(start.into(), offset.into()) }
    }

    /// Scroll a region of the display.
    ///
    /// This function y-offsets the pixels in the display buffer which are contained in the specified scroll region (`region`) by
    /// a number (`offset`) of pixels. Positive values move the pixels upwards, and pixels that are moved out of the scroll
    /// region are discarded. Empty spaces are then filled with the display's background color.
    pub fn scroll_region(&mut self, region: Rect, offset: i16) {
        unsafe {
            vexDisplayScrollRect(
                i32::from(region.start.x),
                i32::from(region.start.y + Self::HEADER_HEIGHT),
                (region.end.x).into(),
                i32::from(region.end.y + Self::HEADER_HEIGHT),
                i32::from(offset),
            );
        }
    }

    /// Draw a filled object to the display.
    pub fn fill(&mut self, shape: &impl Fill, color: impl Into<Rgb<u8>>) {
        shape.fill(self, color);
    }

    /// Fill text with a specified color and background color to the display.
    ///
    /// # Example
    ///
    /// ```
    /// use vexide::prelude::*;
    ///
    /// let mut display = Display::new();
    /// // Create a new text widget.
    /// let text = Text::new("Hello, World!", TextSize::Medium, Point2::new(10, 10));
    /// // Write red text with a blue background to the display.
    /// display.fill_text(&text, Rgb::new(255, 0, 0), Some(Rgb::new(0, 0, 255)));
    /// ```
    pub fn draw_text(&mut self, text: &Text, color: impl Into<Rgb<u8>>, bg_color: Option<Rgb<u8>>) {
        text.draw(self, color, bg_color);
    }

    /// Draw an outlined object to the display.
    pub fn stroke(&mut self, shape: &impl Stroke, color: impl Into<Rgb<u8>>) {
        shape.stroke(self, color);
    }

    /// Wipe the entire display buffer, filling it with a specified color.
    pub fn erase(&mut self, color: impl Into<Rgb<u8>>) {
        unsafe {
            vexDisplayBackgroundColor(color.into().into_raw());
            vexDisplayErase();
        };
    }

    /// Draw a buffer of pixels to a specified region of the display.
    ///
    /// This function copies the pixels in the specified buffer to the specified region of the display.
    /// The stride parameter is defined as the number of pixels per row.
    ///
    /// # Errors
    ///
    /// A [`DisplayError::BufferSize`] error is returned if `buf` does not have the correct number of bytes
    /// to fill the specified region.
    pub fn draw_buffer<T, I>(
        &mut self,
        region: Rect,
        buf: T,
        src_stride: i32,
    ) -> Result<(), DisplayError>
    where
        T: IntoIterator<Item = I>,
        I: Into<Rgb<u8>>,
    {
        let mut raw_buf = buf
            .into_iter()
            .map(|i| i.into().into_raw())
            .collect::<Vec<_>>();
        // Convert the coordinates to u32 to avoid overflows when multiplying.
        let expected_size = ((region.end.x - region.start.x) as u32
            * (region.end.y - region.start.y) as u32) as usize;

        ensure!(
            raw_buf.len() == expected_size,
            BufferSizeSnafu {
                buffer_size: raw_buf.len(),
                expected_size
            }
        );

        // SAFETY: The buffer is guaranteed to be the correct size.
        unsafe {
            vexDisplayCopyRect(
                i32::from(region.start.x),
                i32::from(region.start.y + Self::HEADER_HEIGHT),
                i32::from(region.end.x),
                i32::from(region.end.y + Self::HEADER_HEIGHT),
                raw_buf.as_mut_ptr(),
                src_stride,
            );
        }

        Ok(())
    }

    /// Returns the current touch status of the display.
    #[must_use]
    pub fn touch_status(&self) -> TouchEvent {
        // `vexTouchDataGet` (probably) doesn't read from the given status pointer, so this is fine.
        let mut touch_status: V5_TouchStatus = unsafe { mem::zeroed() };

        unsafe {
            vexTouchDataGet(addr_of_mut!(touch_status));
        }

        TouchEvent {
            state: touch_status.lastEvent.into(),
            x: touch_status.lastXpos,
            y: touch_status.lastYpos,
            press_count: touch_status.pressCount,
            release_count: touch_status.releaseCount,
        }
    }
}

#[derive(Debug, Snafu)]
/// Errors that can occur when interacting with the display.
pub enum DisplayError {
    /// The given buffer of colors was wrong size to fill the specified area.
    #[snafu(display(
        "The given buffer of colors was wrong size to fill the specified area: expected {expected_size} bytes, got {buffer_size}."
    ))]
    BufferSize {
        /// The size of the buffer.
        buffer_size: usize,
        /// The expected size of the buffer.
        expected_size: usize,
    },
}

/// An error that occurs when a negative or non-finite font size is attempted to be created.
#[derive(Debug, Clone, Copy, Snafu)]
#[snafu(display("Attempted to create a font size with a negative/non-finite value ({value})."))]
pub struct InvalidFontSizeError {
    /// The negative value that was attempted to be used as a font size.
    pub value: f32,
}<|MERGE_RESOLUTION|>--- conflicted
+++ resolved
@@ -545,7 +545,6 @@
 
         unsafe {
             vexDisplayForegroundColor(color.into().into_raw());
-<<<<<<< HEAD
             vexDisplayBackgroundColor(if let Some(color) = bg_color {
                 color.into_raw()
             } else {
@@ -555,29 +554,6 @@
                 // relatively safe assumption that is unlikely to change.
                 0b1 << 24
             });
-
-            // Use `%s` and varargs to escape the string to stop undefined and unsafe behavior
-            match self.size {
-                TextSize::Small => vexDisplaySmallStringAt(
-                    i32::from(x),
-                    i32::from(y + Display::HEADER_HEIGHT),
-                    c"%s".as_ptr(),
-                    self.text.as_ptr(),
-                ),
-                TextSize::Medium => vexDisplayStringAt(
-                    i32::from(x),
-                    i32::from(y + Display::HEADER_HEIGHT),
-                    c"%s".as_ptr(),
-                    self.text.as_ptr(),
-                ),
-                TextSize::Large => vexDisplayBigStringAt(
-                    i32::from(x),
-                    i32::from(y + Display::HEADER_HEIGHT),
-                    c"%s".as_ptr(),
-                    self.text.as_ptr(),
-                ),
-            }
-=======
             self.font.apply();
             vexDisplayPrintf(
                 i32::from(x),
@@ -586,7 +562,6 @@
                 c"%s".as_ptr(),
                 self.text.as_ptr(),
             );
->>>>>>> 188157a3
         }
     }
 }
